export default ({ env }) => ({
  "padma-backend": {
    enabled: true,
<<<<<<< HEAD
    // resolve: "./src/plugins/padma-backend",
=======
    //resolve: "./src/plugins/padma-backend",
>>>>>>> 0838d857
  },
  upload: {
    config: {
      provider: "cloudinary",
      providerOptions: {
        cloud_name: env("CLOUDINARY_NAME"),
        api_key: env("CLOUDINARY_KEY"),
        api_secret: env("CLOUDINARY_SECRET"),
      },
      actionOptions: {
        upload: {},
        uploadStream: {},
        delete: {},
      },
    },
  },
});<|MERGE_RESOLUTION|>--- conflicted
+++ resolved
@@ -1,25 +1,21 @@
 export default ({ env }) => ({
-  "padma-backend": {
-    enabled: true,
-<<<<<<< HEAD
-    // resolve: "./src/plugins/padma-backend",
-=======
-    //resolve: "./src/plugins/padma-backend",
->>>>>>> 0838d857
-  },
-  upload: {
-    config: {
-      provider: "cloudinary",
-      providerOptions: {
-        cloud_name: env("CLOUDINARY_NAME"),
-        api_key: env("CLOUDINARY_KEY"),
-        api_secret: env("CLOUDINARY_SECRET"),
-      },
-      actionOptions: {
-        upload: {},
-        uploadStream: {},
-        delete: {},
-      },
+    'padma-backend': {
+        enabled: true,
+        //resolve: "./src/plugins/padma-backend",
     },
-  },
+    upload: {
+        config: {
+            provider: 'cloudinary',
+            providerOptions: {
+                cloud_name: env('CLOUDINARY_NAME'),
+                api_key: env('CLOUDINARY_KEY'),
+                api_secret: env('CLOUDINARY_SECRET'),
+            },
+            actionOptions: {
+                upload: {},
+                uploadStream: {},
+                delete: {},
+            },
+        },
+    },
 });