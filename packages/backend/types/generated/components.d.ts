import type { Schema, Struct } from '@strapi/strapi';

export interface BlockBanner extends Struct.ComponentSchema {
  collectionName: 'components_block_banners';
  info: {
    description: 'Banner component with advanced text, style, and layout options';
    displayName: 'Banner';
    icon: 'image';
  };
  attributes: {
    content: Schema.Attribute.Component<'config.section-title', false>;
    style: Schema.Attribute.Component<'config.style-section', false>;
    variation: Schema.Attribute.Enumeration<
      [
        'simple',
        'center',
        'bottom right',
        'left right',
        'box left',
        'box right',
        'circle',
      ]
    > &
      Schema.Attribute.DefaultTo<'simple'>;
  };
}

export interface BlockBlogCard extends Struct.ComponentSchema {
  collectionName: 'components_block_blog_cards';
  info: {
    description: '';
    displayName: 'Blog Post';
    icon: 'collapse';
  };
  attributes: {
    button: Schema.Attribute.Component<'config.link', false>;
    content: Schema.Attribute.Component<'config.section-title', false>;
    empty: Schema.Attribute.Component<'shared.empty', false>;
    posts: Schema.Attribute.Relation<'oneToMany', 'plugin::padma-backend.post'>;
    style: Schema.Attribute.Component<'config.style-section', false>;
  };
}

export interface BlockBreadcrumbs extends Struct.ComponentSchema {
  collectionName: 'components_block_breadcrumbs';
  info: {
    description: '';
    displayName: 'Breadcrumbs';
    icon: 'manyWays';
  };
  attributes: {
    items: Schema.Attribute.JSON;
    separator: Schema.Attribute.String &
      Schema.Attribute.Required &
      Schema.Attribute.DefaultTo<'/'>;
    style: Schema.Attribute.Component<'config.style-section', false>;
    variation: Schema.Attribute.Enumeration<['default', 'simple', 'minimal']> &
      Schema.Attribute.DefaultTo<'default'>;
  };
}

export interface BlockCategoryCard extends Struct.ComponentSchema {
  collectionName: 'components_category_cards';
  info: {
    description: '';
    displayName: 'Category Card';
    icon: 'arrowRight';
  };
  attributes: {
    button: Schema.Attribute.Component<'config.link', false>;
    category: Schema.Attribute.Relation<
      'oneToMany',
      'plugin::padma-backend.category'
    >;
    content: Schema.Attribute.Component<'config.section-title', false>;
    empty: Schema.Attribute.Component<'shared.empty', false>;
    style: Schema.Attribute.Component<'config.style-section', false>;
  };
}

export interface BlockContentBox extends Struct.ComponentSchema {
  collectionName: 'components_block_content_boxes';
  info: {
    description: 'A content box with text, icons, and style options.';
    displayName: 'Content Box';
    icon: 'box';
  };
  attributes: {
    content: Schema.Attribute.Component<'config.section-title', true>;
    empty: Schema.Attribute.Component<'shared.empty', false>;
    icon_box: Schema.Attribute.Component<'component.icon-box', true>;
    style: Schema.Attribute.Component<'config.style-section', false>;
  };
}

export interface BlockImageCarousel extends Struct.ComponentSchema {
  collectionName: 'components_block_image_carousels';
  info: {
    description: 'Carousel component with configurable cards and styling options.';
    displayName: 'Image Carousel';
    icon: 'images';
  };
  attributes: {
    autoplay: Schema.Attribute.Boolean & Schema.Attribute.DefaultTo<true>;
    cards: Schema.Attribute.Component<'config.carousel-card', true> &
      Schema.Attribute.Required;
    interval: Schema.Attribute.Integer & Schema.Attribute.DefaultTo<3000>;
    style: Schema.Attribute.Component<'config.style-section', false>;
    variation: Schema.Attribute.Enumeration<
      ['default', 'fade', 'slide', 'zoom']
    > &
      Schema.Attribute.DefaultTo<'default'>;
  };
}

export interface BlockImageGallery extends Struct.ComponentSchema {
  collectionName: 'components_block_image_gallery';
  info: {
    description: 'A component for displaying multiple images in various layouts.';
    displayName: 'Image Gallery';
    icon: 'gallery';
  };
  attributes: {
    content: Schema.Attribute.Component<'config.section-title', false>;
    images: Schema.Attribute.Media<undefined, true> & Schema.Attribute.Required;
    style: Schema.Attribute.Component<'config.style-section', false>;
    variation: Schema.Attribute.Enumeration<
      ['grid', 'masonry', 'carousel', 'grid-with-title']
    > &
      Schema.Attribute.Required &
      Schema.Attribute.DefaultTo<'grid'>;
  };
}

export interface BlockReviewBlock extends Struct.ComponentSchema {
  collectionName: 'components_block_reviews';
  info: {
    description: 'A block for displaying multiple reviews with customizable options.';
    displayName: 'Review Block';
    icon: 'star';
  };
  attributes: {
    button: Schema.Attribute.Component<'config.link', false>;
    content: Schema.Attribute.Component<'config.section-title', false>;
    empty: Schema.Attribute.Component<'shared.empty', false>;
    reviews: Schema.Attribute.Component<'config.review-card', true>;
    style: Schema.Attribute.Component<'config.style-section', false>;
    variation: Schema.Attribute.Enumeration<
      ['default', 'compact', 'detailed']
    > &
      Schema.Attribute.DefaultTo<'default'>;
  };
}

export interface ComponentGridContainer extends Struct.ComponentSchema {
  collectionName: 'components_component_grid_containers';
  info: {
    description: '';
    displayName: 'Grid Container';
    icon: 'brush';
  };
  attributes: {
    columns: Schema.Attribute.Integer &
      Schema.Attribute.SetMinMax<
        {
          max: 12;
          min: 0;
        },
        number
      > &
      Schema.Attribute.DefaultTo<12>;
    columnSpacing: Schema.Attribute.Decimal &
      Schema.Attribute.SetMinMax<
        {
          min: 0;
        },
        number
      >;
    rowSpacing: Schema.Attribute.Decimal &
      Schema.Attribute.SetMinMax<
        {
          min: 0;
        },
        number
      >;
    spacing: Schema.Attribute.Decimal &
      Schema.Attribute.SetMinMax<
        {
          min: 0;
        },
        number
      >;
    wrap: Schema.Attribute.Enumeration<['wrap-reverse', 'nowrap', 'wrap']> &
      Schema.Attribute.DefaultTo<'wrap'>;
    zeroMinWidth: Schema.Attribute.Boolean & Schema.Attribute.DefaultTo<false>;
  };
}

export interface ComponentIconBox extends Struct.ComponentSchema {
  collectionName: 'components_component_icon_boxes';
  info: {
    description: '';
    displayName: 'Icon Box';
    icon: 'apps';
  };
  attributes: {
    description: Schema.Attribute.Text &
      Schema.Attribute.DefaultTo<'Short description about the icon box.'>;
    icon: Schema.Attribute.String &
      Schema.Attribute.Required &
      Schema.Attribute.DefaultTo<'bx:info-circle'>;
    link: Schema.Attribute.String & Schema.Attribute.DefaultTo<'#'>;
    title: Schema.Attribute.String &
      Schema.Attribute.Required &
      Schema.Attribute.DefaultTo<'Your Title Here'>;
  };
}

export interface ConfigCarouselCard extends Struct.ComponentSchema {
  collectionName: 'components_carousel_cards';
  info: {
    description: 'Card with title, paragraph, and image for use in carousel components.';
    displayName: 'Carousel Card';
    icon: 'image';
  };
  attributes: {
    image: Schema.Attribute.Media<'images'>;
    paragraph: Schema.Attribute.Text;
    title: Schema.Attribute.String;
  };
}

export interface ConfigLink extends Struct.ComponentSchema {
  collectionName: 'components_config_links';
  info: {
    description: '';
    displayName: 'Link';
    icon: 'cursor';
  };
  attributes: {
    disabled: Schema.Attribute.Boolean & Schema.Attribute.DefaultTo<false>;
    icon: Schema.Attribute.String & Schema.Attribute.DefaultTo<'bx:smile'>;
    label: Schema.Attribute.String;
    link: Schema.Attribute.String;
    target: Schema.Attribute.Enumeration<['_blank', '_self']>;
    type: Schema.Attribute.Enumeration<['External', 'Internal']>;
  };
}

export interface ConfigLogo extends Struct.ComponentSchema {
  collectionName: 'components_config_logos';
  info: {
    description: '';
    displayName: 'Logo';
    icon: 'chartBubble';
  };
  attributes: {
    link: Schema.Attribute.String;
    logo: Schema.Attribute.Media<'images'>;
    md_width: Schema.Attribute.Integer &
      Schema.Attribute.Required &
      Schema.Attribute.SetMinMax<
        {
          min: 0;
        },
        number
      > &
      Schema.Attribute.DefaultTo<175>;
    sm_width: Schema.Attribute.Integer &
      Schema.Attribute.Required &
      Schema.Attribute.SetMinMax<
        {
          min: 0;
        },
        number
      > &
      Schema.Attribute.DefaultTo<160>;
    xs_width: Schema.Attribute.Integer &
      Schema.Attribute.Required &
      Schema.Attribute.SetMinMax<
        {
          min: 0;
        },
        number
      > &
      Schema.Attribute.DefaultTo<150>;
  };
}

export interface ConfigMenu extends Struct.ComponentSchema {
  collectionName: 'components_config_menus';
  info: {
    description: '';
    displayName: 'Menu';
    icon: 'bulletList';
  };
  attributes: {
    child: Schema.Attribute.Component<'config.link', true>;
    disabled: Schema.Attribute.Boolean & Schema.Attribute.DefaultTo<false>;
    icon: Schema.Attribute.String & Schema.Attribute.DefaultTo<'bx:smile'>;
    label: Schema.Attribute.String & Schema.Attribute.Required;
    link: Schema.Attribute.String & Schema.Attribute.Required;
    target: Schema.Attribute.Enumeration<['_blank', '_self']>;
    type: Schema.Attribute.Enumeration<['External', 'Internal']>;
  };
}

export interface ConfigReviewCard extends Struct.ComponentSchema {
  collectionName: 'components_review_cards';
  info: {
    description: '';
    displayName: 'Review Card';
    icon: 'star';
  };
  attributes: {
    avatar: Schema.Attribute.Media;
    date: Schema.Attribute.Date;
    rating: Schema.Attribute.Integer &
      Schema.Attribute.Required &
      Schema.Attribute.SetMinMax<
        {
          max: 5;
          min: 1;
        },
        number
      > &
      Schema.Attribute.DefaultTo<5>;
    review: Schema.Attribute.Text &
      Schema.Attribute.Required &
      Schema.Attribute.DefaultTo<'This is a review text.'>;
    reviewer: Schema.Attribute.String &
      Schema.Attribute.Required &
      Schema.Attribute.DefaultTo<'John Doe'>;
  };
}

export interface ConfigSectionTitle extends Struct.ComponentSchema {
  collectionName: 'components_config_section_titles';
  info: {
    displayName: 'Section Title';
    icon: 'arrowRight';
  };
  attributes: {
    sub_title: Schema.Attribute.Text;
    title: Schema.Attribute.String;
    variation: Schema.Attribute.Enumeration<['Variation One', 'Variation Two']>;
  };
}

export interface ConfigSinglePage extends Struct.ComponentSchema {
  collectionName: 'components_config_single_pages';
  info: {
    description: '';
    displayName: 'Single Page';
    icon: 'arrowRight';
  };
  attributes: {
    collectionModel: Schema.Attribute.String &
      Schema.Attribute.DefaultTo<'api/padma-backend/posts'>;
    singelModel: Schema.Attribute.String;
    slug: Schema.Attribute.String;
  };
}

export interface ConfigStyleSection extends Struct.ComponentSchema {
  collectionName: 'components_component_style_sections';
  info: {
    description: '';
    displayName: 'Style Section';
    icon: 'arrowUp';
  };
  attributes: {
    backgroundColor: Schema.Attribute.String;
    color: Schema.Attribute.String;
    desktop: Schema.Attribute.Integer &
      Schema.Attribute.Required &
      Schema.Attribute.SetMinMax<
        {
          max: 12;
          min: 1;
        },
        number
      > &
      Schema.Attribute.DefaultTo<12>;
    mobile: Schema.Attribute.Integer &
      Schema.Attribute.Required &
      Schema.Attribute.SetMinMax<
        {
          max: 12;
          min: 1;
        },
        number
      > &
      Schema.Attribute.DefaultTo<12>;
    tab: Schema.Attribute.Integer &
      Schema.Attribute.Required &
      Schema.Attribute.SetMinMax<
        {
          min: 1;
        },
        number
      > &
      Schema.Attribute.DefaultTo<12>;
  };
}

export interface HeaderHeaderBottom extends Struct.ComponentSchema {
  collectionName: 'components_header_header_bottoms';
  info: {
    description: '';
    displayName: 'Header bottom';
    icon: 'bulletList';
  };
  attributes: {
    button: Schema.Attribute.Component<'config.link', true> &
      Schema.Attribute.SetPluginOptions<{
        i18n: {
          localized: true;
        };
      }>;
    menu: Schema.Attribute.Component<'config.menu', true> &
      Schema.Attribute.SetPluginOptions<{
        i18n: {
          localized: true;
        };
      }>;
    style: Schema.Attribute.Component<'config.style-section', false>;
  };
}

export interface HeaderMainMenu extends Struct.ComponentSchema {
  collectionName: 'components_header_main_menus';
  info: {
    description: 'Main Menu';
    displayName: 'Main Menu';
    icon: 'layout';
  };
  attributes: {
    button: Schema.Attribute.Component<'config.link', true> &
      Schema.Attribute.SetPluginOptions<{
        i18n: {
          localized: true;
        };
      }>;
    dark_logo: Schema.Attribute.Component<'config.logo', false>;
    dark_mode: Schema.Attribute.Boolean & Schema.Attribute.DefaultTo<true>;
    langague: Schema.Attribute.Component<'config.link', true> &
      Schema.Attribute.SetPluginOptions<{
        i18n: {
          localized: false;
        };
      }>;
    light_logo: Schema.Attribute.Component<'config.logo', false>;
    main_menu: Schema.Attribute.Component<'config.menu', true> &
      Schema.Attribute.SetPluginOptions<{
        i18n: {
          localized: true;
        };
      }>;
    notification: Schema.Attribute.Boolean & Schema.Attribute.DefaultTo<true>;
    style: Schema.Attribute.Component<'config.style-section', false>;
  };
}

export interface HeaderTopBar extends Struct.ComponentSchema {
  collectionName: 'components_header_top_bars';
  info: {
    description: 'Top bar for additional information and links';
    displayName: 'Top Bar';
    icon: 'bars';
  };
  attributes: {
    left_content: Schema.Attribute.Text;
<<<<<<< HEAD
    right_content: Schema.Attribute.Component<'config.link', true>;
    style: Schema.Attribute.Component<'config.style-section', false>;
=======
    right_content: Schema.Attribute.Component<'component.link', true>;
    style: Schema.Attribute.Component<'component.style-section', false>;
>>>>>>> 05c79936
  };
}

export interface SharedEmpty extends Struct.ComponentSchema {
  collectionName: 'components_shared_empties';
  info: {
    description: '';
    displayName: 'Empty State';
    icon: 'archive';
  };
  attributes: {
    description: Schema.Attribute.Text &
      Schema.Attribute.Required &
      Schema.Attribute.DefaultTo<'Try to refresh the page or check back later'>;
    title: Schema.Attribute.String &
      Schema.Attribute.Required &
      Schema.Attribute.DefaultTo<'No Data Founds'>;
  };
}

export interface SharedMetaSocial extends Struct.ComponentSchema {
  collectionName: 'components_shared_meta_socials';
  info: {
    displayName: 'metaSocial';
    icon: 'project-diagram';
  };
  attributes: {
    description: Schema.Attribute.String &
      Schema.Attribute.Required &
      Schema.Attribute.SetMinMaxLength<{
        maxLength: 65;
      }>;
    image: Schema.Attribute.Media<'images' | 'files' | 'videos'>;
    socialNetwork: Schema.Attribute.Enumeration<['Facebook', 'Twitter']> &
      Schema.Attribute.Required;
    title: Schema.Attribute.String &
      Schema.Attribute.Required &
      Schema.Attribute.SetMinMaxLength<{
        maxLength: 60;
      }>;
  };
}

export interface SharedSeo extends Struct.ComponentSchema {
  collectionName: 'components_shared_seos';
  info: {
    displayName: 'seo';
    icon: 'search';
  };
  attributes: {
    canonicalURL: Schema.Attribute.String;
    keywords: Schema.Attribute.Text;
    metaDescription: Schema.Attribute.String &
      Schema.Attribute.Required &
      Schema.Attribute.SetMinMaxLength<{
        maxLength: 160;
        minLength: 50;
      }>;
    metaImage: Schema.Attribute.Media<'images' | 'files' | 'videos'>;
    metaRobots: Schema.Attribute.String;
    metaSocial: Schema.Attribute.Component<'shared.meta-social', true>;
    metaTitle: Schema.Attribute.String &
      Schema.Attribute.Required &
      Schema.Attribute.SetMinMaxLength<{
        maxLength: 60;
      }>;
    metaViewport: Schema.Attribute.String;
    structuredData: Schema.Attribute.JSON;
  };
}

export interface SharedShareMenu extends Struct.ComponentSchema {
  collectionName: 'components_shared_shared_menus';
  info: {
    displayName: 'Share Menu';
    icon: 'server';
  };
  attributes: {
    menus: Schema.Attribute.Component<'config.menu', true> &
      Schema.Attribute.SetPluginOptions<{
        i18n: {
          localized: true;
        };
      }>;
    role: Schema.Attribute.Enumeration<['candidate', 'employer']> &
      Schema.Attribute.Required &
      Schema.Attribute.DefaultTo<'candidate'>;
  };
}

export interface SharedSocialMedias extends Struct.ComponentSchema {
  collectionName: 'components_shared_social_medias';
  info: {
    displayName: 'Social Medias';
    icon: 'earth';
  };
  attributes: {
    link: Schema.Attribute.String & Schema.Attribute.Required;
    type: Schema.Attribute.Enumeration<
      [
        'facebook',
        'instagram',
        'twitter',
        'linkedin',
        'snapchat',
        'tiktok',
        'pinterest',
        'reddit',
        'tumblr',
        'youtube',
        'whatsapp',
        'wechat',
        'discord',
        'telegram',
        'viber',
        'line',
        'kik',
        'clubhouse',
      ]
    > &
      Schema.Attribute.Required;
  };
}

export interface SharedSpacing extends Struct.ComponentSchema {
  collectionName: 'components_shared_spacings';
  info: {
    displayName: 'spacing';
    icon: 'oneToOne';
  };
  attributes: {
    gap: Schema.Attribute.Integer &
      Schema.Attribute.SetMinMax<
        {
          min: 0;
        },
        number
      >;
  };
}

export interface SingleTypeBlogDetails extends Struct.ComponentSchema {
  collectionName: 'components_single_type_blog_details';
  info: {
    description: '';
    displayName: 'Blog Details';
    icon: 'arrowRight';
  };
  attributes: {
    sidebar: Schema.Attribute.Enumeration<
      ['Left Sidebar', 'Right Sidebar', 'Both Sidebar', 'No Sidebar']
    >;
    style: Schema.Attribute.Component<'config.style-section', false>;
    title: Schema.Attribute.String;
  };
}

export interface WidgetContactWidget extends Struct.ComponentSchema {
  collectionName: 'components_footer_contact_widgets';
  info: {
    displayName: 'Contact Info';
    icon: 'envelop';
  };
  attributes: {
    title: Schema.Attribute.String;
  };
}

export interface WidgetCopyrightBar extends Struct.ComponentSchema {
  collectionName: 'components_widget_copyright_bars';
  info: {
    description: 'Bottom-most section for copyright text';
    displayName: 'Copyright Bar';
    icon: 'copyright';
  };
  attributes: {
    content: Schema.Attribute.Text & Schema.Attribute.Required;
  };
}

export interface WidgetMenuWidget extends Struct.ComponentSchema {
  collectionName: 'components_footer_menu_widgets';
  info: {
    displayName: 'Menu Widget';
    icon: 'arrowDown';
  };
  attributes: {
    title: Schema.Attribute.String;
  };
}

declare module '@strapi/strapi' {
  export module Public {
    export interface ComponentSchemas {
      'block.banner': BlockBanner;
      'block.blog-card': BlockBlogCard;
      'block.breadcrumbs': BlockBreadcrumbs;
      'block.category-card': BlockCategoryCard;
      'block.content-box': BlockContentBox;
      'block.image-carousel': BlockImageCarousel;
      'block.image-gallery': BlockImageGallery;
      'block.review-block': BlockReviewBlock;
      'component.grid-container': ComponentGridContainer;
      'component.icon-box': ComponentIconBox;
      'config.carousel-card': ConfigCarouselCard;
      'config.link': ConfigLink;
      'config.logo': ConfigLogo;
      'config.menu': ConfigMenu;
      'config.review-card': ConfigReviewCard;
      'config.section-title': ConfigSectionTitle;
      'config.single-page': ConfigSinglePage;
      'config.style-section': ConfigStyleSection;
      'header.header-bottom': HeaderHeaderBottom;
      'header.main-menu': HeaderMainMenu;
      'header.top-bar': HeaderTopBar;
      'shared.empty': SharedEmpty;
      'shared.meta-social': SharedMetaSocial;
      'shared.seo': SharedSeo;
      'shared.share-menu': SharedShareMenu;
      'shared.social-medias': SharedSocialMedias;
      'shared.spacing': SharedSpacing;
      'single-type.blog-details': SingleTypeBlogDetails;
      'widget.contact-widget': WidgetContactWidget;
      'widget.copyright-bar': WidgetCopyrightBar;
      'widget.menu-widget': WidgetMenuWidget;
    }
  }
}<|MERGE_RESOLUTION|>--- conflicted
+++ resolved
@@ -471,13 +471,9 @@
   };
   attributes: {
     left_content: Schema.Attribute.Text;
-<<<<<<< HEAD
     right_content: Schema.Attribute.Component<'config.link', true>;
     style: Schema.Attribute.Component<'config.style-section', false>;
-=======
-    right_content: Schema.Attribute.Component<'component.link', true>;
-    style: Schema.Attribute.Component<'component.style-section', false>;
->>>>>>> 05c79936
+
   };
 }
 
