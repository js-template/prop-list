--- conflicted
+++ resolved
@@ -1,46 +1,42 @@
 {
-  "name": "@padmadev/backend",
-  "version": "1.0.0-alpha.0",
-  "private": true,
-  "description": "A Strapi application",
-  "scripts": {
-    "build": "strapi build",
-    "deploy": "strapi deploy",
-    "develop": "strapi develop",
-    "seed:example": "node ./scripts/seed.js",
-    "start": "strapi start",
-    "strapi": "strapi"
-  },
-  "dependencies": {
-<<<<<<< HEAD
-    "@padmadev/padma-backend": "^0.0.5",
-=======
-    "@padmadev/padma-backend": "^0.0.6",
->>>>>>> 0838d857
-    "@strapi/plugin-users-permissions": "5.4.0",
-    "@strapi/provider-upload-cloudinary": "^5.4.1",
-    "@strapi/strapi": "^5.4.0",
-    "better-sqlite3": "11.3.0",
-    "fs-extra": "^10.0.0",
-    "lodash": "^4.17.21",
-    "mime-types": "^2.1.27",
-    "pg": "^8.13.1",
-    "react": "^18.0.0",
-    "react-dom": "^18.0.0",
-    "react-router-dom": "^6.0.0",
-    "styled-components": "^6.0.0"
-  },
-  "devDependencies": {
-    "@types/node": "^20",
-    "@types/react": "^18",
-    "@types/react-dom": "^18",
-    "typescript": "4.5.5"
-  },
-  "engines": {
-    "node": ">=18.0.0 <=22.x.x",
-    "yarn": ">=1.22.0"
-  },
-  "strapi": {
-    "uuid": "2008be6c-7a09-45fd-aef3-9291d91884bb"
-  }
+    "name": "@padmadev/backend",
+    "version": "1.0.0-alpha.0",
+    "private": true,
+    "description": "A Strapi application",
+    "scripts": {
+        "build": "strapi build",
+        "deploy": "strapi deploy",
+        "develop": "strapi develop",
+        "seed:example": "node ./scripts/seed.js",
+        "start": "strapi start",
+        "strapi": "strapi"
+    },
+    "dependencies": {
+        "@padmadev/padma-backend": "^0.0.6",
+        "@strapi/plugin-users-permissions": "5.4.0",
+        "@strapi/provider-upload-cloudinary": "^5.4.1",
+        "@strapi/strapi": "^5.4.0",
+        "better-sqlite3": "11.3.0",
+        "fs-extra": "^10.0.0",
+        "lodash": "^4.17.21",
+        "mime-types": "^2.1.27",
+        "pg": "^8.13.1",
+        "react": "^18.0.0",
+        "react-dom": "^18.0.0",
+        "react-router-dom": "^6.0.0",
+        "styled-components": "^6.0.0"
+    },
+    "devDependencies": {
+        "@types/node": "^20",
+        "@types/react": "^18",
+        "@types/react-dom": "^18",
+        "typescript": "4.5.5"
+    },
+    "engines": {
+        "node": ">=18.0.0 <=22.x.x",
+        "yarn": ">=1.22.0"
+    },
+    "strapi": {
+        "uuid": "2008be6c-7a09-45fd-aef3-9291d91884bb"
+    }
 }