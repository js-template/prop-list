--- conflicted
+++ resolved
@@ -28,15 +28,9 @@
       maxFileSize: 250 * 1024 * 1024, // multipart data, modify here limit of uploaded file size
     },
   },
-<<<<<<< HEAD
-  "metajob-strapi": {
-    enabled: true,
-  },
-=======
   // "metajob-strapi": {
   //   enabled: true,
   // },
->>>>>>> 237073d4
   "google-maps": {
     enabled: true,
   },
