--- conflicted
+++ resolved
@@ -1,109 +1,109 @@
-import type { Schema, Attribute } from '@strapi/strapi';
+import type { Schema, Attribute } from "@strapi/strapi";
 
 export interface BannerBannerOne extends Schema.Component {
-  collectionName: 'components_banner_banner_ones';
-  info: {
-    displayName: 'BannerOne';
-    icon: 'arrowRight';
-    description: '';
+  collectionName: "components_banner_banner_ones";
+  info: {
+    displayName: "BannerOne";
+    icon: "arrowRight";
+    description: "";
   };
   attributes: {
     title: Attribute.String;
     description: Attribute.Text;
-    search: Attribute.Component<'forms.seaech-form'>;
+    search: Attribute.Component<"forms.seaech-form">;
     image: Attribute.Media;
-    styles: Attribute.Component<'component.style-section'>;
-    empty: Attribute.Component<'shared.empty'>;
+    styles: Attribute.Component<"component.style-section">;
+    empty: Attribute.Component<"shared.empty">;
   };
 }
 
 export interface BlockBlogCard extends Schema.Component {
-  collectionName: 'components_block_blog_cards';
-  info: {
-    displayName: 'BlogCard';
-    icon: 'collapse';
-    description: '';
+  collectionName: "components_block_blog_cards";
+  info: {
+    displayName: "BlogCard";
+    icon: "collapse";
+    description: "";
   };
   attributes: {
     title: Attribute.String;
     description: Attribute.Text;
-    button: Attribute.Component<'component.link'>;
-    posts: Attribute.Relation<'block.blog-card', 'oneToMany', 'api::post.post'>;
-    empty: Attribute.Component<'shared.empty'>;
-    styles: Attribute.Component<'component.style-section'>;
+    button: Attribute.Component<"component.link">;
+    posts: Attribute.Relation<"block.blog-card", "oneToMany", "api::post.post">;
+    empty: Attribute.Component<"shared.empty">;
+    styles: Attribute.Component<"component.style-section">;
   };
 }
 
 export interface BlockBookmarkList extends Schema.Component {
-  collectionName: 'components_block_bookmark_lists';
-  info: {
-    displayName: 'Recent Bookmarks';
-    icon: 'bulletList';
-    description: '';
-  };
-  attributes: {
-    title: Attribute.String;
-    style: Attribute.Component<'component.style-section'>;
+  collectionName: "components_block_bookmark_lists";
+  info: {
+    displayName: "Recent Bookmarks";
+    icon: "bulletList";
+    description: "";
+  };
+  attributes: {
+    title: Attribute.String;
+    style: Attribute.Component<"component.style-section">;
     column_1: Attribute.String &
       Attribute.Required &
-      Attribute.DefaultTo<'Title'>;
+      Attribute.DefaultTo<"Title">;
     column_2: Attribute.String &
       Attribute.Required &
-      Attribute.DefaultTo<'Type'>;
-    empty: Attribute.Component<'shared.empty'>;
+      Attribute.DefaultTo<"Type">;
+    empty: Attribute.Component<"shared.empty">;
   };
 }
 
 export interface BlockCategoryCard extends Schema.Component {
-  collectionName: 'components_ads_category_cards';
-  info: {
-    displayName: 'CategoryCard';
-    icon: 'arrowRight';
-    description: '';
+  collectionName: "components_ads_category_cards";
+  info: {
+    displayName: "CategoryCard";
+    icon: "arrowRight";
+    description: "";
   };
   attributes: {
     title: Attribute.String;
     description: Attribute.Text;
-    button: Attribute.Component<'component.link'>;
-    categories: Attribute.Component<'config.job-list', true>;
-    empty: Attribute.Component<'shared.empty'>;
-    styles: Attribute.Component<'component.style-section'>;
+    button: Attribute.Component<"component.link">;
+    categories: Attribute.Component<"config.job-list", true>;
+    empty: Attribute.Component<"shared.empty">;
+    styles: Attribute.Component<"component.style-section">;
   };
 }
 
 export interface BlockCategoryList extends Schema.Component {
-  collectionName: 'components_block_category_lists';
-  info: {
-    displayName: 'CategoryList';
-    icon: 'apps';
-    description: '';
-  };
-  attributes: {
-    empty: Attribute.Component<'shared.empty'>;
+  collectionName: "components_block_category_lists";
+  info: {
+    displayName: "CategoryList";
+    icon: "apps";
+    description: "";
+  };
+  attributes: {
+    empty: Attribute.Component<"shared.empty">;
   };
 }
 
 export interface BlockContact extends Schema.Component {
-  collectionName: 'components_block_contacts';
-  info: {
-    displayName: 'Contact';
-    icon: 'phone';
-    description: '';
+  collectionName: "components_block_contacts";
+  info: {
+    displayName: "Contact";
+    icon: "phone";
+    description: "";
   };
   attributes: {
     friendlyAddress: Attribute.String;
     location: Attribute.String;
     map: Attribute.JSON &
-      Attribute.CustomField<'plugin::google-maps.location-picker'>;
+      Attribute.CustomField<"plugin::google-maps.location-picker">;
   };
 }
 
 export interface BlockFooter extends Schema.Component {
-  collectionName: 'components_block_footers';
-  info: {
-    displayName: 'Footer';
-    icon: 'server';
-    description: 'The footer block is used to display the footer of the website.';
+  collectionName: "components_block_footers";
+  info: {
+    displayName: "Footer";
+    icon: "server";
+    description: "The footer block is used to display the footer of the website.";
   };
   attributes: {
     FooterGrid: Attribute.Integer &
@@ -112,31 +112,31 @@
         min: 1;
         max: 4;
       }>;
-    FooterOne: Attribute.Component<'widget.footer-one'> &
+    FooterOne: Attribute.Component<"widget.footer-one"> &
       Attribute.SetPluginOptions<{
         i18n: {
           localized: true;
         };
       }>;
-    FooterTwo: Attribute.Component<'widget.footer-two'> &
+    FooterTwo: Attribute.Component<"widget.footer-two"> &
       Attribute.SetPluginOptions<{
         i18n: {
           localized: true;
         };
       }>;
-    FooterThree: Attribute.Component<'widget.footer-two'> &
+    FooterThree: Attribute.Component<"widget.footer-two"> &
       Attribute.SetPluginOptions<{
         i18n: {
           localized: true;
         };
       }>;
-    FooterFour: Attribute.Component<'widget.footer-two'> &
+    FooterFour: Attribute.Component<"widget.footer-two"> &
       Attribute.SetPluginOptions<{
         i18n: {
           localized: true;
         };
       }>;
-    FooterBottom: Attribute.Component<'widget.footer-bottom'> &
+    FooterBottom: Attribute.Component<"widget.footer-bottom"> &
       Attribute.SetPluginOptions<{
         i18n: {
           localized: true;
@@ -149,64 +149,64 @@
 }
 
 export interface BlockJobCard extends Schema.Component {
-  collectionName: 'components_block_job_cards';
-  info: {
-    displayName: 'JobCard';
-    description: '';
+  collectionName: "components_block_job_cards";
+  info: {
+    displayName: "JobCard";
+    description: "";
   };
   attributes: {
     title: Attribute.String;
     description: Attribute.String;
-    button: Attribute.Component<'component.link'>;
-    jobs: Attribute.Component<'config.job-list', true>;
-    empty: Attribute.Component<'shared.empty'>;
-    styles: Attribute.Component<'component.style-section'>;
+    button: Attribute.Component<"component.link">;
+    jobs: Attribute.Component<"config.job-list", true>;
+    empty: Attribute.Component<"shared.empty">;
+    styles: Attribute.Component<"component.style-section">;
   };
 }
 
 export interface BlockLatestApplied extends Schema.Component {
-  collectionName: 'components_block_latest_applieds';
-  info: {
-    displayName: 'Latest Applied';
-    icon: 'bulletList';
+  collectionName: "components_block_latest_applieds";
+  info: {
+    displayName: "Latest Applied";
+    icon: "bulletList";
   };
   attributes: {
     title: Attribute.String;
     column_1: Attribute.String;
     column_2: Attribute.String;
-    style: Attribute.Component<'component.style-section'>;
-    empty: Attribute.Component<'shared.empty'>;
+    style: Attribute.Component<"component.style-section">;
+    empty: Attribute.Component<"shared.empty">;
   };
 }
 
 export interface BlockLocationCard extends Schema.Component {
-  collectionName: 'components_block_location_cards';
-  info: {
-    displayName: 'LocationCard';
-    icon: 'arrowRight';
+  collectionName: "components_block_location_cards";
+  info: {
+    displayName: "LocationCard";
+    icon: "arrowRight";
   };
   attributes: {
     Title: Attribute.String;
     Description: Attribute.Text;
     Image: Attribute.Media;
     Location: Attribute.JSON &
-      Attribute.CustomField<'plugin::google-maps.location-picker'>;
-    Button: Attribute.Component<'component.link'>;
+      Attribute.CustomField<"plugin::google-maps.location-picker">;
+    Button: Attribute.Component<"component.link">;
   };
 }
 
 export interface BlockManageCompanies extends Schema.Component {
-  collectionName: 'components_block_manage_companies';
-  info: {
-    displayName: 'Manage Companies';
-    icon: 'bulletList';
-    description: '';
+  collectionName: "components_block_manage_companies";
+  info: {
+    displayName: "Manage Companies";
+    icon: "bulletList";
+    description: "";
   };
   attributes: {
     title: Attribute.String;
     subTitle: Attribute.String;
     enableSearch: Attribute.Boolean & Attribute.DefaultTo<true>;
-    tableHead: Attribute.Component<'config.header-field', true> &
+    tableHead: Attribute.Component<"config.header-field", true> &
       Attribute.Required &
       Attribute.SetMinMax<{
         min: 4;
@@ -214,37 +214,37 @@
       }>;
     enableDelete: Attribute.Boolean;
     enableEdit: Attribute.Boolean;
-    empty: Attribute.Component<'shared.empty'>;
-    style: Attribute.Component<'component.style-section'>;
+    empty: Attribute.Component<"shared.empty">;
+    style: Attribute.Component<"component.style-section">;
     addButtonText: Attribute.String;
     editButtonText: Attribute.String;
     perPageText: Attribute.String &
       Attribute.Required &
-      Attribute.DefaultTo<'Showing per page'>;
-    tableConfig: Attribute.Component<'config.header-config'> &
+      Attribute.DefaultTo<"Showing per page">;
+    tableConfig: Attribute.Component<"config.header-config"> &
       Attribute.Required;
-    form: Attribute.Component<'config.job-list'>;
+    form: Attribute.Component<"config.job-list">;
   };
 }
 
 export interface BlockManageLists extends Schema.Component {
-  collectionName: 'components_block_manage_lists';
-  info: {
-    displayName: 'Manage Lists';
-    icon: 'bulletList';
-    description: '';
+  collectionName: "components_block_manage_lists";
+  info: {
+    displayName: "Manage Lists";
+    icon: "bulletList";
+    description: "";
   };
   attributes: {
     title: Attribute.String &
       Attribute.Required &
-      Attribute.DefaultTo<'Manage Lists'>;
+      Attribute.DefaultTo<"Manage Lists">;
     enableSearch: Attribute.Boolean &
       Attribute.Required &
       Attribute.DefaultTo<true>;
-    tableConfig: Attribute.Component<'config.header-config'> &
+    tableConfig: Attribute.Component<"config.header-config"> &
       Attribute.Required;
-    empty: Attribute.Component<'shared.empty'> & Attribute.Required;
-    tableHead: Attribute.Component<'config.header-field', true> &
+    empty: Attribute.Component<"shared.empty"> & Attribute.Required;
+    tableHead: Attribute.Component<"config.header-field", true> &
       Attribute.Required &
       Attribute.SetMinMax<{
         min: 6;
@@ -254,37 +254,37 @@
     editButtonText: Attribute.String;
     perPageText: Attribute.String &
       Attribute.Required &
-      Attribute.DefaultTo<'Showing per page'>;
-    form: Attribute.Component<'config.job-list'>;
+      Attribute.DefaultTo<"Showing per page">;
+    form: Attribute.Component<"config.job-list">;
   };
 }
 
 export interface BlockPortfolio extends Schema.Component {
-  collectionName: 'components_block_portfolios';
-  info: {
-    displayName: 'portfolio';
-    icon: 'clock';
+  collectionName: "components_block_portfolios";
+  info: {
+    displayName: "portfolio";
+    icon: "clock";
   };
   attributes: {
     title: Attribute.String;
     description: Attribute.Text;
     image: Attribute.Media;
-    link: Attribute.Component<'component.link'>;
+    link: Attribute.Component<"component.link">;
   };
 }
 
 export interface BlockPrivateHeader extends Schema.Component {
-  collectionName: 'components_block_private_headers';
-  info: {
-    displayName: 'Private Header';
-    icon: 'server';
-    description: '';
-  };
-  attributes: {
-    light_logo: Attribute.Component<'header.logo'>;
-    dark_logo: Attribute.Component<'header.logo'>;
-    userMenu: Attribute.Component<'component.link', true>;
-    langMenu: Attribute.Component<'component.link', true>;
+  collectionName: "components_block_private_headers";
+  info: {
+    displayName: "Private Header";
+    icon: "server";
+    description: "";
+  };
+  attributes: {
+    light_logo: Attribute.Component<"header.logo">;
+    dark_logo: Attribute.Component<"header.logo">;
+    userMenu: Attribute.Component<"component.link", true>;
+    langMenu: Attribute.Component<"component.link", true>;
     dark_mode: Attribute.Boolean &
       Attribute.Required &
       Attribute.DefaultTo<true>;
@@ -295,45 +295,45 @@
 }
 
 export interface BlockProfile extends Schema.Component {
-  collectionName: 'components_block_profiles';
-  info: {
-    displayName: 'Profile';
-    icon: 'arrowRight';
-    description: '';
+  collectionName: "components_block_profiles";
+  info: {
+    displayName: "Profile";
+    icon: "arrowRight";
+    description: "";
   };
   attributes: {};
 }
 
 export interface BlockPublicHeader extends Schema.Component {
-  collectionName: 'components_block_headers';
-  info: {
-    displayName: 'Public Header';
-    icon: 'layout';
-    description: 'The header block is used to display the header of the website.';
-  };
-  attributes: {
-    light_logo: Attribute.Component<'header.logo'>;
-    dark_logo: Attribute.Component<'header.logo'>;
+  collectionName: "components_block_headers";
+  info: {
+    displayName: "Public Header";
+    icon: "layout";
+    description: "The header block is used to display the header of the website.";
+  };
+  attributes: {
+    light_logo: Attribute.Component<"header.logo">;
+    dark_logo: Attribute.Component<"header.logo">;
     dark_mode: Attribute.Boolean &
       Attribute.Required &
       Attribute.DefaultTo<true>;
     notification: Attribute.Boolean &
       Attribute.Required &
       Attribute.DefaultTo<true>;
-    MainMenu: Attribute.Component<'component.menu', true> &
+    MainMenu: Attribute.Component<"component.menu", true> &
       Attribute.SetPluginOptions<{
         i18n: {
           localized: true;
         };
       }>;
-    langMenu: Attribute.Component<'component.link', true> &
+    langMenu: Attribute.Component<"component.link", true> &
       Attribute.SetPluginOptions<{
         i18n: {
           localized: false;
         };
       }>;
-    userMenu: Attribute.Component<'component.link', true>;
-    Button: Attribute.Component<'component.link', true> &
+    userMenu: Attribute.Component<"component.link", true>;
+    Button: Attribute.Component<"component.link", true> &
       Attribute.SetPluginOptions<{
         i18n: {
           localized: true;
@@ -343,40 +343,40 @@
 }
 
 export interface BlockRecentActivities extends Schema.Component {
-  collectionName: 'components_block_recent_activities';
-  info: {
-    displayName: 'Notification Lists';
-    icon: 'bulletList';
-    description: '';
-  };
-  attributes: {
-    title: Attribute.String;
-    style: Attribute.Component<'component.style-section'>;
+  collectionName: "components_block_recent_activities";
+  info: {
+    displayName: "Notification Lists";
+    icon: "bulletList";
+    description: "";
+  };
+  attributes: {
+    title: Attribute.String;
+    style: Attribute.Component<"component.style-section">;
     column_1: Attribute.String & Attribute.Required;
-    empty: Attribute.Component<'shared.empty'>;
+    empty: Attribute.Component<"shared.empty">;
   };
 }
 
 export interface BlockReviewCard extends Schema.Component {
-  collectionName: 'components_block_review_cards';
-  info: {
-    displayName: 'ReviewCard';
-    description: '';
+  collectionName: "components_block_review_cards";
+  info: {
+    displayName: "ReviewCard";
+    description: "";
   };
   attributes: {
     title: Attribute.String;
     description: Attribute.String;
-    reviews: Attribute.Component<'config.job-list', true>;
-    empty: Attribute.Component<'shared.empty'>;
-    styles: Attribute.Component<'component.style-section'>;
+    reviews: Attribute.Component<"config.job-list", true>;
+    empty: Attribute.Component<"shared.empty">;
+    styles: Attribute.Component<"component.style-section">;
   };
 }
 
 export interface ComponentExperience extends Schema.Component {
-  collectionName: 'components_component_experiences';
-  info: {
-    displayName: 'Experience / Education';
-    description: '';
+  collectionName: "components_component_experiences";
+  info: {
+    displayName: "Experience / Education";
+    description: "";
   };
   attributes: {
     title: Attribute.String;
@@ -388,11 +388,11 @@
 }
 
 export interface ComponentGirdContainer extends Schema.Component {
-  collectionName: 'components_component_gird_containers';
-  info: {
-    displayName: 'GirdContainer';
-    icon: 'brush';
-    description: '';
+  collectionName: "components_component_gird_containers";
+  info: {
+    displayName: "GirdContainer";
+    icon: "brush";
+    description: "";
   };
   attributes: {
     columnSpacing: Attribute.Decimal &
@@ -407,8 +407,8 @@
       Attribute.SetMinMax<{
         min: 0;
       }>;
-    wrap: Attribute.Enumeration<['wrap-reverse', 'nowrap', 'wrap']> &
-      Attribute.DefaultTo<'wrap'>;
+    wrap: Attribute.Enumeration<["wrap-reverse", "nowrap", "wrap"]> &
+      Attribute.DefaultTo<"wrap">;
     zeroMinWidth: Attribute.Boolean & Attribute.DefaultTo<false>;
     columns: Attribute.Integer &
       Attribute.SetMinMax<{
@@ -420,11 +420,11 @@
 }
 
 export interface ComponentIconBox extends Schema.Component {
-  collectionName: 'components_component_icon_boxes';
-  info: {
-    displayName: 'IconBox';
-    icon: 'apps';
-    description: '';
+  collectionName: "components_component_icon_boxes";
+  info: {
+    displayName: "IconBox";
+    icon: "apps";
+    description: "";
   };
   attributes: {
     name: Attribute.String;
@@ -435,23 +435,23 @@
 }
 
 export interface ComponentIconWithLabel extends Schema.Component {
-  collectionName: 'components_component_icon_with_labels';
-  info: {
-    displayName: 'IconWithLabel';
-    description: '';
-  };
-  attributes: {
-    title: Attribute.String;
-    icon: Attribute.String & Attribute.DefaultTo<'bx:smile'>;
+  collectionName: "components_component_icon_with_labels";
+  info: {
+    displayName: "IconWithLabel";
+    description: "";
+  };
+  attributes: {
+    title: Attribute.String;
+    icon: Attribute.String & Attribute.DefaultTo<"bx:smile">;
   };
 }
 
 export interface ComponentImage extends Schema.Component {
-  collectionName: 'components_component_images';
-  info: {
-    displayName: 'Image';
-    icon: 'paperPlane';
-    description: '';
+  collectionName: "components_component_images";
+  info: {
+    displayName: "Image";
+    icon: "paperPlane";
+    description: "";
   };
   attributes: {
     image: Attribute.Media;
@@ -461,46 +461,46 @@
 }
 
 export interface ComponentLink extends Schema.Component {
-  collectionName: 'components_component_links';
-  info: {
-    displayName: 'Link';
-    icon: 'cursor';
-    description: '';
+  collectionName: "components_component_links";
+  info: {
+    displayName: "Link";
+    icon: "cursor";
+    description: "";
   };
   attributes: {
     label: Attribute.String;
     link: Attribute.String;
-    type: Attribute.Enumeration<['External', 'Internal']>;
-    target: Attribute.Enumeration<['_blank', '_self']>;
-    icon: Attribute.String & Attribute.DefaultTo<'bx:smile'>;
+    type: Attribute.Enumeration<["External", "Internal"]>;
+    target: Attribute.Enumeration<["_blank", "_self"]>;
+    icon: Attribute.String & Attribute.DefaultTo<"bx:smile">;
     disabled: Attribute.Boolean & Attribute.DefaultTo<false>;
   };
 }
 
 export interface ComponentMenu extends Schema.Component {
-  collectionName: 'components_component_menus';
-  info: {
-    displayName: 'Menu';
-    icon: 'bulletList';
-    description: '';
+  collectionName: "components_component_menus";
+  info: {
+    displayName: "Menu";
+    icon: "bulletList";
+    description: "";
   };
   attributes: {
     label: Attribute.String & Attribute.Required;
     link: Attribute.String & Attribute.Required;
-    type: Attribute.Enumeration<['External', 'Internal']>;
-    target: Attribute.Enumeration<['_blank', '_self']>;
-    icon: Attribute.String & Attribute.DefaultTo<'bx:smile'>;
+    type: Attribute.Enumeration<["External", "Internal"]>;
+    target: Attribute.Enumeration<["_blank", "_self"]>;
+    icon: Attribute.String & Attribute.DefaultTo<"bx:smile">;
     disabled: Attribute.Boolean & Attribute.DefaultTo<false>;
-    child: Attribute.Component<'component.link', true>;
+    child: Attribute.Component<"component.link", true>;
   };
 }
 
 export interface ComponentMetaData extends Schema.Component {
-  collectionName: 'components_component_meta_data';
-  info: {
-    displayName: 'MetaData';
-    icon: 'chartBubble';
-    description: '';
+  collectionName: "components_component_meta_data";
+  info: {
+    displayName: "MetaData";
+    icon: "chartBubble";
+    description: "";
   };
   attributes: {
     key: Attribute.String;
@@ -509,10 +509,10 @@
 }
 
 export interface ComponentPageTitle extends Schema.Component {
-  collectionName: 'components_component_page_titles';
-  info: {
-    displayName: 'pageTitle';
-    icon: 'arrowRight';
+  collectionName: "components_component_page_titles";
+  info: {
+    displayName: "pageTitle";
+    icon: "arrowRight";
   };
   attributes: {
     title: Attribute.String & Attribute.Required;
@@ -520,10 +520,10 @@
 }
 
 export interface ComponentSearch extends Schema.Component {
-  collectionName: 'components_component_searches';
-  info: {
-    displayName: 'search';
-    icon: 'arrowRight';
+  collectionName: "components_component_searches";
+  info: {
+    displayName: "search";
+    icon: "arrowRight";
   };
   attributes: {
     test: Attribute.String;
@@ -531,9 +531,9 @@
 }
 
 export interface ComponentShareJob extends Schema.Component {
-  collectionName: 'components_component_share_jobs';
-  info: {
-    displayName: 'ShareJob';
+  collectionName: "components_component_share_jobs";
+  info: {
+    displayName: "ShareJob";
   };
   attributes: {
     facebook: Attribute.String;
@@ -545,25 +545,25 @@
 }
 
 export interface ComponentSocialLink extends Schema.Component {
-  collectionName: 'components_component_social_links';
-  info: {
-    displayName: 'SocialLink';
-    icon: 'arrowRight';
-    description: '';
+  collectionName: "components_component_social_links";
+  info: {
+    displayName: "SocialLink";
+    icon: "arrowRight";
+    description: "";
   };
   attributes: {
     title: Attribute.String;
     link: Attribute.String;
-    icon: Attribute.String & Attribute.CustomField<'plugin::react-icons.icon'>;
+    icon: Attribute.String & Attribute.CustomField<"plugin::react-icons.icon">;
   };
 }
 
 export interface ComponentStyleSection extends Schema.Component {
-  collectionName: 'components_component_style_sections';
-  info: {
-    displayName: 'styleSection';
-    icon: 'arrowUp';
-    description: '';
+  collectionName: "components_component_style_sections";
+  info: {
+    displayName: "styleSection";
+    icon: "arrowUp";
+    description: "";
   };
   attributes: {
     color: Attribute.String;
@@ -592,11 +592,11 @@
 }
 
 export interface ComponentTextField extends Schema.Component {
-  collectionName: 'components_component_text_fields';
-  info: {
-    displayName: 'Text Field';
-    icon: 'bulletList';
-    description: '';
+  collectionName: "components_component_text_fields";
+  info: {
+    displayName: "Text Field";
+    icon: "bulletList";
+    description: "";
   };
   attributes: {
     title: Attribute.String & Attribute.Required;
@@ -604,25 +604,25 @@
 }
 
 export interface ComponentTitles extends Schema.Component {
-  collectionName: 'components_component_titles';
-  info: {
-    displayName: 'Titles';
-    icon: 'arrowRight';
-    description: '';
+  collectionName: "components_component_titles";
+  info: {
+    displayName: "Titles";
+    icon: "arrowRight";
+    description: "";
   };
   attributes: {
     title: Attribute.String;
     description: Attribute.Text;
-    button: Attribute.Component<'component.link'>;
+    button: Attribute.Component<"component.link">;
   };
 }
 
 export interface ConfigHeaderConfig extends Schema.Component {
-  collectionName: 'components_config_header_configs';
-  info: {
-    displayName: 'headerConfig';
-    icon: 'arrowRight';
-    description: '';
+  collectionName: "components_config_header_configs";
+  info: {
+    displayName: "headerConfig";
+    icon: "arrowRight";
+    description: "";
   };
   attributes: {
     enableEdit: Attribute.Boolean &
@@ -633,48 +633,48 @@
       Attribute.DefaultTo<true>;
     tableHeader: Attribute.JSON &
       Attribute.CustomField<
-        'plugin::multi-select.multi-select',
+        "plugin::multi-select.multi-select",
         [
-          'title',
-          'type',
-          'status',
-          'action',
-          'description',
-          'salary',
-          'createdAt',
-          'updatedAt',
-          'publishedAt',
-          'tags',
-          'vacancy',
-          'slug',
-          'startDate',
-          'endDate'
+          "title",
+          "type",
+          "status",
+          "action",
+          "description",
+          "salary",
+          "createdAt",
+          "updatedAt",
+          "publishedAt",
+          "tags",
+          "vacancy",
+          "slug",
+          "startDate",
+          "endDate",
         ]
       >;
   };
 }
 
 export interface ConfigHeaderField extends Schema.Component {
-  collectionName: 'components_config_header_fields';
-  info: {
-    displayName: 'headerField';
-    description: '';
-  };
-  attributes: {
-    label: Attribute.String & Attribute.Required & Attribute.DefaultTo<'Name'>;
+  collectionName: "components_config_header_fields";
+  info: {
+    displayName: "headerField";
+    description: "";
+  };
+  attributes: {
+    label: Attribute.String & Attribute.Required & Attribute.DefaultTo<"Name">;
     sort: Attribute.Boolean & Attribute.DefaultTo<false>;
-    align: Attribute.Enumeration<['left', 'right', 'center']> &
-      Attribute.Required &
-      Attribute.DefaultTo<'left'>;
+    align: Attribute.Enumeration<["left", "right", "center"]> &
+      Attribute.Required &
+      Attribute.DefaultTo<"left">;
   };
 }
 
 export interface ConfigJobList extends Schema.Component {
-  collectionName: 'components_config_job_lists';
-  info: {
-    displayName: 'relations';
-    icon: 'apps';
-    description: '';
+  collectionName: "components_config_job_lists";
+  info: {
+    displayName: "relations";
+    icon: "apps";
+    description: "";
   };
   attributes: {
     relationId: Attribute.Integer;
@@ -682,121 +682,121 @@
 }
 
 export interface ConfigMessage extends Schema.Component {
-  collectionName: 'components_config_messages';
-  info: {
-    displayName: 'Message';
-    icon: 'arrowRight';
-    description: '';
+  collectionName: "components_config_messages";
+  info: {
+    displayName: "Message";
+    icon: "arrowRight";
+    description: "";
   };
   attributes: {
     title: Attribute.String &
       Attribute.Required &
-      Attribute.DefaultTo<'Messages'>;
+      Attribute.DefaultTo<"Messages">;
     enableSearch: Attribute.Boolean &
       Attribute.Required &
       Attribute.DefaultTo<true>;
-    empty_messages: Attribute.Component<'shared.empty'> & Attribute.Required;
-    empty_chat: Attribute.Component<'shared.empty'> & Attribute.Required;
+    empty_messages: Attribute.Component<"shared.empty"> & Attribute.Required;
+    empty_chat: Attribute.Component<"shared.empty"> & Attribute.Required;
     saveButtonText: Attribute.String &
       Attribute.Required &
-      Attribute.DefaultTo<'Save'>;
+      Attribute.DefaultTo<"Save">;
     editActionText: Attribute.String &
       Attribute.Required &
-      Attribute.DefaultTo<'Edit'>;
+      Attribute.DefaultTo<"Edit">;
     copyActionText: Attribute.String &
       Attribute.Required &
-      Attribute.DefaultTo<'Copy'>;
+      Attribute.DefaultTo<"Copy">;
     searchPlaceholder: Attribute.String &
       Attribute.Required &
-      Attribute.DefaultTo<'Search'>;
+      Attribute.DefaultTo<"Search">;
     sendMessagePlaceholder: Attribute.String &
       Attribute.Required &
-      Attribute.DefaultTo<'Type Something'>;
+      Attribute.DefaultTo<"Type Something">;
     cancelButtonText: Attribute.String &
       Attribute.Required &
-      Attribute.DefaultTo<'Cancel'>;
+      Attribute.DefaultTo<"Cancel">;
   };
 }
 
 export interface ConfigRecentJobsHeader extends Schema.Component {
-  collectionName: 'components_config_recent_jobs_headers';
-  info: {
-    displayName: 'RecentJobsHeader';
-    icon: 'arrowRight';
-    description: '';
+  collectionName: "components_config_recent_jobs_headers";
+  info: {
+    displayName: "RecentJobsHeader";
+    icon: "arrowRight";
+    description: "";
   };
   attributes: {
     title: Attribute.String;
     subtitle: Attribute.String;
     fields: Attribute.JSON &
       Attribute.CustomField<
-        'plugin::multi-select.multi-select',
-        ['title', 'datePosted', 'dateEnded']
+        "plugin::multi-select.multi-select",
+        ["title", "datePosted", "dateEnded"]
       >;
-    style: Attribute.Component<'component.style-section'>;
+    style: Attribute.Component<"component.style-section">;
   };
 }
 
 export interface ConfigRole extends Schema.Component {
-  collectionName: 'components_config_roles';
-  info: {
-    displayName: 'role';
-    icon: 'user';
-  };
-  attributes: {
-    role: Attribute.Enumeration<['employer', 'candidate', 'authenticated']>;
+  collectionName: "components_config_roles";
+  info: {
+    displayName: "role";
+    icon: "user";
+  };
+  attributes: {
+    role: Attribute.Enumeration<["employer", "candidate", "authenticated"]>;
   };
 }
 
 export interface ConfigSinglePage extends Schema.Component {
-  collectionName: 'components_config_single_pages';
-  info: {
-    displayName: 'singlePage';
-    icon: 'arrowRight';
-    description: '';
+  collectionName: "components_config_single_pages";
+  info: {
+    displayName: "singlePage";
+    icon: "arrowRight";
+    description: "";
   };
   attributes: {
     slug: Attribute.String;
-    collectionModel: Attribute.String & Attribute.DefaultTo<'api/posts'>;
+    collectionModel: Attribute.String & Attribute.DefaultTo<"api/posts">;
     singelModel: Attribute.String;
   };
 }
 
 export interface ConfigTableHead extends Schema.Component {
-  collectionName: 'components_config_table_heads';
-  info: {
-    displayName: 'tableHead';
-    icon: 'bulletList';
-  };
-  attributes: {
-    fields: Attribute.Component<'config.header-field', true>;
+  collectionName: "components_config_table_heads";
+  info: {
+    displayName: "tableHead";
+    icon: "bulletList";
+  };
+  attributes: {
+    fields: Attribute.Component<"config.header-field", true>;
   };
 }
 
 export interface FormsCandidateFilter extends Schema.Component {
-  collectionName: 'components_forms_candidate_filters';
-  info: {
-    displayName: 'CandidateFilter';
-    description: '';
+  collectionName: "components_forms_candidate_filters";
+  info: {
+    displayName: "CandidateFilter";
+    description: "";
   };
   attributes: {
     showFilter: Attribute.Boolean;
-    search: Attribute.Component<'forms.seaech-form'>;
+    search: Attribute.Component<"forms.seaech-form">;
     rate: Attribute.JSON &
       Attribute.CustomField<
-        'plugin::multi-select.multi-select',
-        ['Rate', '10k', '20k', '30k', '40k', '50k']
+        "plugin::multi-select.multi-select",
+        ["Rate", "10k", "20k", "30k", "40k", "50k"]
       >;
-    button: Attribute.Component<'component.link'>;
-    categories: Attribute.Component<'config.job-list'>;
+    button: Attribute.Component<"component.link">;
+    categories: Attribute.Component<"config.job-list">;
   };
 }
 
 export interface FormsCompanyFilter extends Schema.Component {
-  collectionName: 'components_forms_company_filters';
-  info: {
-    displayName: 'CompanyFilter';
-    description: '';
+  collectionName: "components_forms_company_filters";
+  info: {
+    displayName: "CompanyFilter";
+    description: "";
   };
   attributes: {
     title: Attribute.String;
@@ -804,48 +804,48 @@
     search: Attribute.String;
     industry: Attribute.JSON &
       Attribute.CustomField<
-        'plugin::multi-select.multi-select',
+        "plugin::multi-select.multi-select",
         [
-          'Accounting/Finance',
-          'Design/Creative',
-          'Automotive Jobs',
-          'Bank/Non-Bank Finance',
-          'Commercial/Supply',
-          'Construction/Facilities',
-          'Education/Training',
-          'Electrician/Repair',
-          'Engineer/Architects',
-          'Hospitality/Travel',
-          'IT/Telecommunication',
-          'Marketing/Sales'
+          "Accounting/Finance",
+          "Design/Creative",
+          "Automotive Jobs",
+          "Bank/Non-Bank Finance",
+          "Commercial/Supply",
+          "Construction/Facilities",
+          "Education/Training",
+          "Electrician/Repair",
+          "Engineer/Architects",
+          "Hospitality/Travel",
+          "IT/Telecommunication",
+          "Marketing/Sales",
         ]
       >;
     company_size: Attribute.JSON &
       Attribute.CustomField<
-        'plugin::multi-select.multi-select',
-        ['1-24', '25-49', '50-99', '100-199', '200-500']
+        "plugin::multi-select.multi-select",
+        ["1-24", "25-49", "50-99", "100-199", "200-500"]
       >;
     average_salary: Attribute.JSON &
       Attribute.CustomField<
-        'plugin::multi-select.multi-select',
-        ['10k-20k', '21k-30k', '31k-50k', '51k-100k']
+        "plugin::multi-select.multi-select",
+        ["10k-20k", "21k-30k", "31k-50k", "51k-100k"]
       >;
     revenue: Attribute.JSON &
       Attribute.CustomField<
-        'plugin::multi-select.multi-select',
-        ['0-50,000', '50,001-100,000']
+        "plugin::multi-select.multi-select",
+        ["0-50,000", "50,001-100,000"]
       >;
     showFilter: Attribute.Boolean;
-    button: Attribute.Component<'component.link'>;
+    button: Attribute.Component<"component.link">;
   };
 }
 
 export interface FormsFileInput extends Schema.Component {
-  collectionName: 'components_forms_file_inputs';
-  info: {
-    displayName: 'File Input';
-    icon: 'landscape';
-    description: '';
+  collectionName: "components_forms_file_inputs";
+  info: {
+    displayName: "File Input";
+    icon: "landscape";
+    description: "";
   };
   attributes: {
     label: Attribute.String;
@@ -861,14 +861,14 @@
     accept: Attribute.JSON &
       Attribute.Required &
       Attribute.CustomField<
-        'plugin::multi-select.multi-select',
+        "plugin::multi-select.multi-select",
         [
-          '.jpg, .jpeg, .png, .gif, .bmp, .tiff, .svg',
-          '.doc, .docx, .pdf, .txt, .odt, .rtf',
-          '.xls, .xlsx, .csv, .ppt, .pptx',
-          '.mp3, .wav, .mp4, .mov, .avi, .mkv',
-          '.zip, .rar, .7z, .tar, .gz, ',
-          '.json, .xml, .html, .css, .js'
+          ".jpg, .jpeg, .png, .gif, .bmp, .tiff, .svg",
+          ".doc, .docx, .pdf, .txt, .odt, .rtf",
+          ".xls, .xlsx, .csv, .ppt, .pptx",
+          ".mp3, .wav, .mp4, .mov, .avi, .mkv",
+          ".zip, .rar, .7z, .tar, .gz, ",
+          ".json, .xml, .html, .css, .js",
         ]
       >;
     multiple: Attribute.Boolean &
@@ -906,91 +906,91 @@
 }
 
 export interface FormsFilter extends Schema.Component {
-  collectionName: 'components_forms_filters';
-  info: {
-    displayName: 'Filter';
-    icon: 'collapse';
-    description: '';
+  collectionName: "components_forms_filters";
+  info: {
+    displayName: "Filter";
+    icon: "collapse";
+    description: "";
   };
   attributes: {
     title: Attribute.String;
     categories: Attribute.Relation<
-      'forms.filter',
-      'oneToMany',
-      'api::category.category'
+      "forms.filter",
+      "oneToMany",
+      "api::category.category"
     >;
     sort: Attribute.JSON &
       Attribute.CustomField<
-        'plugin::multi-select.multi-select',
+        "plugin::multi-select.multi-select",
         [
-          'Hight to Low:price-desc',
-          'Low to High:price-asc',
-          'A to Z:title-desc',
-          'Z to A:title-asc',
-          'New to Old:date-desc',
-          'Old to New:date-asc'
+          "Hight to Low:price-desc",
+          "Low to High:price-asc",
+          "A to Z:title-desc",
+          "Z to A:title-asc",
+          "New to Old:date-desc",
+          "Old to New:date-asc",
         ]
       >;
     jobType: Attribute.JSON &
       Attribute.CustomField<
-        'plugin::multi-select.multi-select',
+        "plugin::multi-select.multi-select",
         [
-          'Full Time:Full Time',
-          'Part Time:Part Time',
-          'Freelance:Freelance',
-          'Internship:Internship',
-          'Contract Based:Contract Based'
+          "Full Time:Full Time",
+          "Part Time:Part Time",
+          "Freelance:Freelance",
+          "Internship:Internship",
+          "Contract Based:Contract Based",
         ]
       >;
     company_size: Attribute.JSON &
       Attribute.CustomField<
-        'plugin::multi-select.multi-select',
-        ['1-24', '25-49', '50-99', '100-199', '200-500']
+        "plugin::multi-select.multi-select",
+        ["1-24", "25-49", "50-99", "100-199", "200-500"]
       >;
     avarage_salary: Attribute.JSON &
       Attribute.CustomField<
-        'plugin::multi-select.multi-select',
-        ['10k-20k', '21k-30k', '31k-50k', '51k-100k']
+        "plugin::multi-select.multi-select",
+        ["10k-20k", "21k-30k", "31k-50k", "51k-100k"]
       >;
     revenue: Attribute.JSON &
       Attribute.CustomField<
-        'plugin::multi-select.multi-select',
-        ['0-50,000', '50,001-100,000']
+        "plugin::multi-select.multi-select",
+        ["0-50,000", "50,001-100,000"]
       >;
     rate: Attribute.JSON &
       Attribute.CustomField<
-        'plugin::multi-select.multi-select',
-        ['10k', '20k', '30k', '40k']
+        "plugin::multi-select.multi-select",
+        ["10k", "20k", "30k", "40k"]
       >;
   };
 }
 
 export interface FormsFormButtons extends Schema.Component {
-  collectionName: 'components_forms_form_buttons';
-  info: {
-    displayName: 'formButtons';
-    icon: 'server';
+  collectionName: "components_forms_form_buttons";
+  info: {
+    displayName: "formButtons";
+    icon: "server";
   };
   attributes: {
     cancel: Attribute.String &
       Attribute.Required &
-      Attribute.DefaultTo<'Cancel'>;
+      Attribute.DefaultTo<"Cancel">;
     back: Attribute.String &
       Attribute.Required &
-      Attribute.DefaultTo<'Previous'>;
-    next: Attribute.String & Attribute.Required & Attribute.DefaultTo<'Next'>;
+      Attribute.DefaultTo<"Previous">;
+    next: Attribute.String & Attribute.Required & Attribute.DefaultTo<"Next">;
     submit: Attribute.String &
       Attribute.Required &
-      Attribute.DefaultTo<'Submit'>;
-    skip: Attribute.String & Attribute.Required & Attribute.DefaultTo<'Skip'>;
+      Attribute.DefaultTo<"Submit">;
+    skip: Attribute.String & Attribute.Required & Attribute.DefaultTo<"Skip">;
   };
 }
 
 export interface FormsGoogleMap extends Schema.Component {
-  collectionName: 'components_forms_google_maps';
-  info: {
-    displayName: 'Google Map';
-    icon: 'pinMap';
+  collectionName: "components_forms_google_maps";
+  info: {
+    displayName: "Google Map";
+    icon: "pinMap";
   };
   attributes: {
     label: Attribute.String;
@@ -1011,11 +1011,11 @@
 }
 
 export interface FormsInput extends Schema.Component {
-  collectionName: 'components_forms_inputs';
-  info: {
-    displayName: 'Input';
-    icon: 'puzzle';
-    description: '';
+  collectionName: "components_forms_inputs";
+  info: {
+    displayName: "Input";
+    icon: "puzzle";
+    description: "";
   };
   attributes: {
     label: Attribute.String;
@@ -1029,10 +1029,10 @@
     errorText: Attribute.String;
     name: Attribute.String & Attribute.Required;
     type: Attribute.Enumeration<
-      ['text', 'date', 'email', 'number', 'password', 'textarea', 'tel', 'url']
+      ["text", "date", "email", "number", "password", "textarea", "tel", "url"]
     > &
       Attribute.Required &
-      Attribute.DefaultTo<'text'>;
+      Attribute.DefaultTo<"text">;
     mobileGrid: Attribute.Integer &
       Attribute.Required &
       Attribute.SetMinMax<{
@@ -1067,49 +1067,49 @@
 }
 
 export interface FormsJobFilter extends Schema.Component {
-  collectionName: 'components_forms_job_filters';
-  info: {
-    displayName: 'JobFilter';
-    description: '';
+  collectionName: "components_forms_job_filters";
+  info: {
+    displayName: "JobFilter";
+    description: "";
   };
   attributes: {
     job_type: Attribute.JSON &
       Attribute.CustomField<
-        'plugin::multi-select.multi-select',
+        "plugin::multi-select.multi-select",
         [
-          'Full Time:Full Time',
-          'Part Time:Part Time',
-          'Freelance:Freelance',
-          'Internship:Internship',
-          'Contract Based:Contract Based'
+          "Full Time:Full Time",
+          "Part Time:Part Time",
+          "Freelance:Freelance",
+          "Internship:Internship",
+          "Contract Based:Contract Based",
         ]
       >;
     sort: Attribute.JSON &
       Attribute.CustomField<
-        'plugin::multi-select.multi-select',
+        "plugin::multi-select.multi-select",
         [
-          'Hight to Low:price-desc',
-          'Low to High:price-asc',
-          'A to Z:title-desc',
-          'Z to A:title-asc',
-          'New to Old:date-desc',
-          'Old to New:date-asc'
+          "Hight to Low:price-desc",
+          "Low to High:price-asc",
+          "A to Z:title-desc",
+          "Z to A:title-asc",
+          "New to Old:date-desc",
+          "Old to New:date-asc",
         ]
       >;
     title: Attribute.String;
     description: Attribute.Text;
-    button: Attribute.Component<'component.link'>;
-    search: Attribute.Component<'forms.seaech-form'>;
-    categories: Attribute.Component<'config.job-list'>;
+    button: Attribute.Component<"component.link">;
+    search: Attribute.Component<"forms.seaech-form">;
+    categories: Attribute.Component<"config.job-list">;
   };
 }
 
 export interface FormsMarkdown extends Schema.Component {
-  collectionName: 'components_component_markdowns';
-  info: {
-    displayName: 'markdown';
-    icon: 'italic';
-    description: '';
+  collectionName: "components_component_markdowns";
+  info: {
+    displayName: "markdown";
+    icon: "italic";
+    description: "";
   };
   attributes: {
     inputStep: Attribute.Integer &
@@ -1130,10 +1130,10 @@
 }
 
 export interface FormsSeaechForm extends Schema.Component {
-  collectionName: 'components_forms_seaech_forms';
-  info: {
-    displayName: 'Search';
-    description: '';
+  collectionName: "components_forms_seaech_forms";
+  info: {
+    displayName: "Search";
+    description: "";
   };
   attributes: {
     title: Attribute.String;
@@ -1141,33 +1141,30 @@
     searchByLocation: Attribute.String;
     button: Attribute.String;
     link: Attribute.String;
-<<<<<<< HEAD
     searchByCategory: Attribute.String;
-=======
->>>>>>> 3204a916
   };
 }
 
 export interface FormsSearchFilter extends Schema.Component {
-  collectionName: 'components_forms_search_filters';
-  info: {
-    displayName: 'SearchFilter';
-    icon: 'collapse';
-    description: '';
-  };
-  attributes: {
-    title: Attribute.String;
-    search: Attribute.Component<'forms.seaech-form'>;
-    filter: Attribute.Component<'forms.filter'>;
+  collectionName: "components_forms_search_filters";
+  info: {
+    displayName: "SearchFilter";
+    icon: "collapse";
+    description: "";
+  };
+  attributes: {
+    title: Attribute.String;
+    search: Attribute.Component<"forms.seaech-form">;
+    filter: Attribute.Component<"forms.filter">;
     description: Attribute.Text;
   };
 }
 
 export interface FormsSelectItem extends Schema.Component {
-  collectionName: 'components_forms_select_items';
-  info: {
-    displayName: 'selectItem';
-    icon: 'check';
+  collectionName: "components_forms_select_items";
+  info: {
+    displayName: "selectItem";
+    icon: "check";
   };
   attributes: {
     label: Attribute.String;
@@ -1176,11 +1173,11 @@
 }
 
 export interface FormsSelect extends Schema.Component {
-  collectionName: 'components_forms_selects';
-  info: {
-    displayName: 'select';
-    icon: 'bulletList';
-    description: '';
+  collectionName: "components_forms_selects";
+  info: {
+    displayName: "select";
+    icon: "bulletList";
+    description: "";
   };
   attributes: {
     name: Attribute.String;
@@ -1222,7 +1219,7 @@
       }> &
       Attribute.DefaultTo<1>;
     noteText: Attribute.String;
-    options: Attribute.Component<'forms.select-item', true>;
+    options: Attribute.Component<"forms.select-item", true>;
     model: Attribute.String;
     multiple: Attribute.Boolean &
       Attribute.Required &
@@ -1231,11 +1228,11 @@
 }
 
 export interface HeaderBreadcrumbs extends Schema.Component {
-  collectionName: 'components_header_breadcrumbs';
-  info: {
-    displayName: 'Breadcrumbs';
-    icon: 'manyWays';
-    description: '';
+  collectionName: "components_header_breadcrumbs";
+  info: {
+    displayName: "Breadcrumbs";
+    icon: "manyWays";
+    description: "";
   };
   attributes: {
     title: Attribute.String;
@@ -1247,11 +1244,11 @@
 }
 
 export interface HeaderLogo extends Schema.Component {
-  collectionName: 'components_header_logos';
-  info: {
-    displayName: 'Logo';
-    icon: 'chartBubble';
-    description: '';
+  collectionName: "components_header_logos";
+  info: {
+    displayName: "Logo";
+    icon: "chartBubble";
+    description: "";
   };
   attributes: {
     logo: Attribute.Media;
@@ -1260,52 +1257,52 @@
 }
 
 export interface HeaderTopbar extends Schema.Component {
-  collectionName: 'components_header_topbars';
-  info: {
-    displayName: 'Topbar';
-    icon: 'paperPlane';
-    description: '';
+  collectionName: "components_header_topbars";
+  info: {
+    displayName: "Topbar";
+    icon: "paperPlane";
+    description: "";
   };
   attributes: {
     announcement: Attribute.String;
-    menu: Attribute.Component<'component.link', true>;
+    menu: Attribute.Component<"component.link", true>;
   };
 }
 
 export interface LayoutColumns extends Schema.Component {
-  collectionName: 'components_layout_columns';
-  info: {
-    displayName: 'Columns';
-    icon: 'arrowRight';
+  collectionName: "components_layout_columns";
+  info: {
+    displayName: "Columns";
+    icon: "arrowRight";
   };
   attributes: {};
 }
 
 export interface SharedEmpty extends Schema.Component {
-  collectionName: 'components_shared_empties';
-  info: {
-    displayName: 'empty';
-    icon: 'archive';
-    description: '';
+  collectionName: "components_shared_empties";
+  info: {
+    displayName: "empty";
+    icon: "archive";
+    description: "";
   };
   attributes: {
     title: Attribute.String &
       Attribute.Required &
-      Attribute.DefaultTo<'No Data Founds'>;
+      Attribute.DefaultTo<"No Data Founds">;
     description: Attribute.Text &
       Attribute.Required &
-      Attribute.DefaultTo<'Try to refresh the page or check back later'>;
+      Attribute.DefaultTo<"Try to refresh the page or check back later">;
   };
 }
 
 export interface SharedMetaSocial extends Schema.Component {
-  collectionName: 'components_shared_meta_socials';
-  info: {
-    displayName: 'metaSocial';
-    icon: 'project-diagram';
-  };
-  attributes: {
-    socialNetwork: Attribute.Enumeration<['Facebook', 'Twitter']> &
+  collectionName: "components_shared_meta_socials";
+  info: {
+    displayName: "metaSocial";
+    icon: "project-diagram";
+  };
+  attributes: {
+    socialNetwork: Attribute.Enumeration<["Facebook", "Twitter"]> &
       Attribute.Required;
     title: Attribute.String &
       Attribute.Required &
@@ -1322,10 +1319,10 @@
 }
 
 export interface SharedSeo extends Schema.Component {
-  collectionName: 'components_shared_seos';
-  info: {
-    displayName: 'seo';
-    icon: 'search';
+  collectionName: "components_shared_seos";
+  info: {
+    displayName: "seo";
+    icon: "search";
   };
   attributes: {
     metaTitle: Attribute.String &
@@ -1340,7 +1337,7 @@
         maxLength: 160;
       }>;
     metaImage: Attribute.Media;
-    metaSocial: Attribute.Component<'shared.meta-social', true>;
+    metaSocial: Attribute.Component<"shared.meta-social", true>;
     keywords: Attribute.Text;
     metaRobots: Attribute.String;
     structuredData: Attribute.JSON;
@@ -1350,16 +1347,16 @@
 }
 
 export interface SharedShareMenu extends Schema.Component {
-  collectionName: 'components_shared_share_menus';
-  info: {
-    displayName: 'Share Menu';
-    icon: 'server';
-  };
-  attributes: {
-    role: Attribute.Enumeration<['candidate', 'employer']> &
-      Attribute.Required &
-      Attribute.DefaultTo<'candidate'>;
-    menus: Attribute.Component<'component.menu', true> &
+  collectionName: "components_shared_share_menus";
+  info: {
+    displayName: "Share Menu";
+    icon: "server";
+  };
+  attributes: {
+    role: Attribute.Enumeration<["candidate", "employer"]> &
+      Attribute.Required &
+      Attribute.DefaultTo<"candidate">;
+    menus: Attribute.Component<"component.menu", true> &
       Attribute.SetPluginOptions<{
         i18n: {
           localized: true;
@@ -1369,32 +1366,32 @@
 }
 
 export interface SharedSocialMedias extends Schema.Component {
-  collectionName: 'components_shared_social_medias';
-  info: {
-    displayName: 'Social Medias';
-    icon: 'earth';
+  collectionName: "components_shared_social_medias";
+  info: {
+    displayName: "Social Medias";
+    icon: "earth";
   };
   attributes: {
     type: Attribute.Enumeration<
       [
-        'facebook',
-        'instagram',
-        'twitter',
-        'linkedin',
-        'snapchat',
-        'tiktok',
-        'pinterest',
-        'reddit',
-        'tumblr',
-        'youtube',
-        'whatsapp',
-        'wechat',
-        'discord',
-        'telegram',
-        'viber',
-        'line',
-        'kik',
-        'clubhouse'
+        "facebook",
+        "instagram",
+        "twitter",
+        "linkedin",
+        "snapchat",
+        "tiktok",
+        "pinterest",
+        "reddit",
+        "tumblr",
+        "youtube",
+        "whatsapp",
+        "wechat",
+        "discord",
+        "telegram",
+        "viber",
+        "line",
+        "kik",
+        "clubhouse",
       ]
     > &
       Attribute.Required;
@@ -1403,10 +1400,10 @@
 }
 
 export interface SharedSpacing extends Schema.Component {
-  collectionName: 'components_shared_spacings';
-  info: {
-    displayName: 'spacing';
-    icon: 'oneToOne';
+  collectionName: "components_shared_spacings";
+  info: {
+    displayName: "spacing";
+    icon: "oneToOne";
   };
   attributes: {
     gap: Attribute.Integer &
@@ -1417,81 +1414,81 @@
 }
 
 export interface SingleTypeCompanyDeatils extends Schema.Component {
-  collectionName: 'components_single_type_company_deatils';
-  info: {
-    displayName: 'companyDeatils';
-    icon: 'arrowRight';
-  };
-  attributes: {
-    title: Attribute.String;
-    styles: Attribute.Component<'component.style-section'>;
+  collectionName: "components_single_type_company_deatils";
+  info: {
+    displayName: "companyDeatils";
+    icon: "arrowRight";
+  };
+  attributes: {
+    title: Attribute.String;
+    styles: Attribute.Component<"component.style-section">;
   };
 }
 
 export interface SingleTypeJobDetails extends Schema.Component {
-  collectionName: 'components_single_type_job_details';
-  info: {
-    displayName: 'job Details';
-    icon: 'arrowRight';
-    description: '';
-  };
-  attributes: {
-    title: Attribute.String;
-    styles: Attribute.Component<'component.style-section'>;
+  collectionName: "components_single_type_job_details";
+  info: {
+    displayName: "job Details";
+    icon: "arrowRight";
+    description: "";
+  };
+  attributes: {
+    title: Attribute.String;
+    styles: Attribute.Component<"component.style-section">;
   };
 }
 
 export interface SingleTypeResumeDetails extends Schema.Component {
-  collectionName: 'components_single_type_resume_details';
-  info: {
-    displayName: 'Resume Details';
-    icon: 'arrowRight';
-    description: '';
-  };
-  attributes: {
-    title: Attribute.String;
-    styles: Attribute.Component<'component.style-section'>;
+  collectionName: "components_single_type_resume_details";
+  info: {
+    displayName: "Resume Details";
+    icon: "arrowRight";
+    description: "";
+  };
+  attributes: {
+    title: Attribute.String;
+    styles: Attribute.Component<"component.style-section">;
   };
 }
 
 export interface TableAppliedJobs extends Schema.Component {
-  collectionName: 'components_table_applied_jobs';
-  info: {
-    displayName: 'Applied Jobs';
-    icon: 'bulletList';
-    description: '';
+  collectionName: "components_table_applied_jobs";
+  info: {
+    displayName: "Applied Jobs";
+    icon: "bulletList";
+    description: "";
   };
   attributes: {
     title: Attribute.String;
     description: Attribute.Text;
-    tableConfig: Attribute.Component<'config.header-config'>;
-    empty: Attribute.Component<'shared.empty'>;
-    tableHead: Attribute.Component<'config.header-field', true>;
-    style: Attribute.Component<'component.style-section'>;
+    tableConfig: Attribute.Component<"config.header-config">;
+    empty: Attribute.Component<"shared.empty">;
+    tableHead: Attribute.Component<"config.header-field", true>;
+    style: Attribute.Component<"component.style-section">;
   };
 }
 
 export interface TableBookmark extends Schema.Component {
-  collectionName: 'components_table_bookmarks';
-  info: {
-    displayName: 'bookmark';
-    icon: 'bell';
-    description: '';
+  collectionName: "components_table_bookmarks";
+  info: {
+    displayName: "bookmark";
+    icon: "bell";
+    description: "";
   };
   attributes: {
     title: Attribute.String;
     description: Attribute.String;
     enableSearch: Attribute.Boolean;
-    style: Attribute.Component<'component.style-section'>;
-    tableConfig: Attribute.Component<'config.header-config'>;
+    style: Attribute.Component<"component.style-section">;
+    tableConfig: Attribute.Component<"config.header-config">;
   };
 }
 
 export interface TableMeta extends Schema.Component {
-  collectionName: 'components_table_metas';
-  info: {
-    displayName: 'meta';
-    icon: 'arrowRight';
+  collectionName: "components_table_metas";
+  info: {
+    displayName: "meta";
+    icon: "arrowRight";
   };
   attributes: {
     key: Attribute.String;
@@ -1500,76 +1497,76 @@
 }
 
 export interface TablePricing extends Schema.Component {
-  collectionName: 'components_table_pricings';
-  info: {
-    displayName: 'Pricing';
-    icon: 'bulletList';
-    description: '';
-  };
-  attributes: {
-    button: Attribute.Component<'component.link'>;
+  collectionName: "components_table_pricings";
+  info: {
+    displayName: "Pricing";
+    icon: "bulletList";
+    description: "";
+  };
+  attributes: {
+    button: Attribute.Component<"component.link">;
     price: Attribute.String;
     title: Attribute.String;
     description: Attribute.Text;
-    table: Attribute.Component<'component.meta-data', true>;
+    table: Attribute.Component<"component.meta-data", true>;
   };
 }
 
 export interface WidgetAppliedLists extends Schema.Component {
-  collectionName: 'components_widget_applied_lists';
-  info: {
-    displayName: 'Applied Lists';
-    icon: 'oneToOne';
-  };
-  attributes: {
-    details: Attribute.Component<'widget.count-card'>;
-    style: Attribute.Component<'component.style-section'>;
+  collectionName: "components_widget_applied_lists";
+  info: {
+    displayName: "Applied Lists";
+    icon: "oneToOne";
+  };
+  attributes: {
+    details: Attribute.Component<"widget.count-card">;
+    style: Attribute.Component<"component.style-section">;
   };
 }
 
 export interface WidgetBookmarkList extends Schema.Component {
-  collectionName: 'components_widget_bookmark_lists';
-  info: {
-    displayName: 'bookmarkList';
-  };
-  attributes: {
-    details: Attribute.Component<'widget.count-card'>;
+  collectionName: "components_widget_bookmark_lists";
+  info: {
+    displayName: "bookmarkList";
+  };
+  attributes: {
+    details: Attribute.Component<"widget.count-card">;
   };
 }
 
 export interface WidgetChat extends Schema.Component {
-  collectionName: 'components_widget_chats';
-  info: {
-    displayName: 'Chat';
-    icon: 'message';
-    description: '';
+  collectionName: "components_widget_chats";
+  info: {
+    displayName: "Chat";
+    icon: "message";
+    description: "";
   };
   attributes: {
     message: Attribute.RichText;
     timestamp: Attribute.DateTime;
     read: Attribute.Boolean;
-    role: Attribute.Enumeration<['employer', 'candidate']>;
+    role: Attribute.Enumeration<["employer", "candidate"]>;
   };
 }
 
 export interface WidgetClosedList extends Schema.Component {
-  collectionName: 'components_widget_closed_lists';
-  info: {
-    displayName: 'closed List';
-    icon: 'arrowRight';
-    description: '';
-  };
-  attributes: {
-    details: Attribute.Component<'widget.count-card'>;
-    style: Attribute.Component<'component.style-section'>;
+  collectionName: "components_widget_closed_lists";
+  info: {
+    displayName: "closed List";
+    icon: "arrowRight";
+    description: "";
+  };
+  attributes: {
+    details: Attribute.Component<"widget.count-card">;
+    style: Attribute.Component<"component.style-section">;
   };
 }
 
 export interface WidgetContactForm extends Schema.Component {
-  collectionName: 'components_widget_contact_forms';
-  info: {
-    displayName: 'ContactForm';
-    icon: 'envelop';
+  collectionName: "components_widget_contact_forms";
+  info: {
+    displayName: "ContactForm";
+    icon: "envelop";
   };
   attributes: {
     title: Attribute.String;
@@ -1578,11 +1575,11 @@
 }
 
 export interface WidgetCountCard extends Schema.Component {
-  collectionName: 'components_widget_count_cards';
-  info: {
-    displayName: 'countCard';
-    icon: 'apps';
-    description: '';
+  collectionName: "components_widget_count_cards";
+  info: {
+    displayName: "countCard";
+    icon: "apps";
+    description: "";
   };
   attributes: {
     title: Attribute.String;
@@ -1593,49 +1590,49 @@
     model: Attribute.String;
     isLink: Attribute.Boolean & Attribute.DefaultTo<false>;
     link: Attribute.String;
-    target: Attribute.Enumeration<['_self', '_blank', '_parent', '_top']> &
-      Attribute.DefaultTo<'_self'>;
+    target: Attribute.Enumeration<["_self", "_blank", "_parent", "_top"]> &
+      Attribute.DefaultTo<"_self">;
   };
 }
 
 export interface WidgetFavoriteLists extends Schema.Component {
-  collectionName: 'components_widget_favorite_lists';
-  info: {
-    displayName: 'Favorite Lists';
-    icon: 'arrowRight';
-  };
-  attributes: {
-    details: Attribute.Component<'widget.count-card'>;
-    style: Attribute.Component<'component.style-section'>;
+  collectionName: "components_widget_favorite_lists";
+  info: {
+    displayName: "Favorite Lists";
+    icon: "arrowRight";
+  };
+  attributes: {
+    details: Attribute.Component<"widget.count-card">;
+    style: Attribute.Component<"component.style-section">;
   };
 }
 
 export interface WidgetFooterBottom extends Schema.Component {
-  collectionName: 'components_widget_footer_bottoms';
-  info: {
-    displayName: 'FooterBottom';
-    description: '';
-  };
-  attributes: {
-    social_link: Attribute.Component<'component.link', true>;
+  collectionName: "components_widget_footer_bottoms";
+  info: {
+    displayName: "FooterBottom";
+    description: "";
+  };
+  attributes: {
+    social_link: Attribute.Component<"component.link", true>;
     brand_name: Attribute.String;
   };
 }
 
 export interface WidgetFooterOne extends Schema.Component {
-  collectionName: 'components_widget_footer_ones';
-  info: {
-    displayName: 'FooterOne';
-    icon: 'arrowRight';
-    description: '';
+  collectionName: "components_widget_footer_ones";
+  info: {
+    displayName: "FooterOne";
+    icon: "arrowRight";
+    description: "";
   };
   attributes: {
     title: Attribute.String;
     description: Attribute.Text;
-    location: Attribute.Component<'component.icon-with-label'>;
-    phone: Attribute.Component<'component.icon-with-label'>;
-    email: Attribute.Component<'component.icon-with-label'>;
-    style: Attribute.Component<'component.style-section'> &
+    location: Attribute.Component<"component.icon-with-label">;
+    phone: Attribute.Component<"component.icon-with-label">;
+    email: Attribute.Component<"component.icon-with-label">;
+    style: Attribute.Component<"component.style-section"> &
       Attribute.Required &
       Attribute.SetMinMax<{
         min: 1;
@@ -1644,43 +1641,43 @@
 }
 
 export interface WidgetFooterSearch extends Schema.Component {
-  collectionName: 'components_widget_footer_searches';
-  info: {
-    displayName: 'Footer Search';
-    description: '';
+  collectionName: "components_widget_footer_searches";
+  info: {
+    displayName: "Footer Search";
+    description: "";
   };
   attributes: {
     logo: Attribute.Media;
     title: Attribute.String;
-    search: Attribute.Component<'forms.seaech-form'>;
+    search: Attribute.Component<"forms.seaech-form">;
   };
 }
 
 export interface WidgetFooterTop extends Schema.Component {
-  collectionName: 'components_widget_footer_tops';
-  info: {
-    displayName: 'FooterTop';
-    icon: 'server';
+  collectionName: "components_widget_footer_tops";
+  info: {
+    displayName: "FooterTop";
+    icon: "server";
   };
   attributes: {
     light_logo: Attribute.Media;
     dark_logo: Attribute.Media;
     title: Attribute.String;
-    search: Attribute.Component<'forms.seaech-form'>;
+    search: Attribute.Component<"forms.seaech-form">;
   };
 }
 
 export interface WidgetFooterTwo extends Schema.Component {
-  collectionName: 'components_widget_footer_twos';
-  info: {
-    displayName: 'FooterTwo';
-    icon: 'arrowRight';
-    description: '';
-  };
-  attributes: {
-    title: Attribute.String;
-    FooterMenu: Attribute.Component<'component.link', true>;
-    style: Attribute.Component<'component.style-section'> &
+  collectionName: "components_widget_footer_twos";
+  info: {
+    displayName: "FooterTwo";
+    icon: "arrowRight";
+    description: "";
+  };
+  attributes: {
+    title: Attribute.String;
+    FooterMenu: Attribute.Component<"component.link", true>;
+    style: Attribute.Component<"component.style-section"> &
       Attribute.Required &
       Attribute.SetMinMax<{
         min: 1;
@@ -1689,146 +1686,146 @@
 }
 
 export interface WidgetMatchedLists extends Schema.Component {
-  collectionName: 'components_widget_matched_lists';
-  info: {
-    displayName: 'Matched Lists';
-    icon: 'arrowRight';
-  };
-  attributes: {
-    details: Attribute.Component<'widget.count-card'>;
-    style: Attribute.Component<'component.style-section'>;
+  collectionName: "components_widget_matched_lists";
+  info: {
+    displayName: "Matched Lists";
+    icon: "arrowRight";
+  };
+  attributes: {
+    details: Attribute.Component<"widget.count-card">;
+    style: Attribute.Component<"component.style-section">;
   };
 }
 
 export interface WidgetOpenList extends Schema.Component {
-  collectionName: 'components_widget_open_lists';
-  info: {
-    displayName: 'OpenList';
-    icon: 'arrowRight';
-    description: '';
-  };
-  attributes: {
-    details: Attribute.Component<'widget.count-card'>;
-    style: Attribute.Component<'component.style-section'>;
+  collectionName: "components_widget_open_lists";
+  info: {
+    displayName: "OpenList";
+    icon: "arrowRight";
+    description: "";
+  };
+  attributes: {
+    details: Attribute.Component<"widget.count-card">;
+    style: Attribute.Component<"component.style-section">;
   };
 }
 
 export interface WidgetSafetyTips extends Schema.Component {
-  collectionName: 'components_widget_safety_tips';
-  info: {
-    displayName: 'SafetyTips';
-    icon: 'bulletList';
-    description: '';
-  };
-  attributes: {
-    title: Attribute.String;
-    lists: Attribute.Component<'component.text-field', true>;
+  collectionName: "components_widget_safety_tips";
+  info: {
+    displayName: "SafetyTips";
+    icon: "bulletList";
+    description: "";
+  };
+  attributes: {
+    title: Attribute.String;
+    lists: Attribute.Component<"component.text-field", true>;
   };
 }
 
 export interface WidgetTotalList extends Schema.Component {
-  collectionName: 'components_widget_total_lists';
-  info: {
-    displayName: 'totalList';
-    icon: 'arrowRight';
-    description: '';
-  };
-  attributes: {
-    details: Attribute.Component<'widget.count-card'>;
-    style: Attribute.Component<'component.style-section'>;
-  };
-}
-
-declare module '@strapi/types' {
+  collectionName: "components_widget_total_lists";
+  info: {
+    displayName: "totalList";
+    icon: "arrowRight";
+    description: "";
+  };
+  attributes: {
+    details: Attribute.Component<"widget.count-card">;
+    style: Attribute.Component<"component.style-section">;
+  };
+}
+
+declare module "@strapi/types" {
   export module Shared {
     export interface Components {
-      'banner.banner-one': BannerBannerOne;
-      'block.blog-card': BlockBlogCard;
-      'block.bookmark-list': BlockBookmarkList;
-      'block.category-card': BlockCategoryCard;
-      'block.category-list': BlockCategoryList;
-      'block.contact': BlockContact;
-      'block.footer': BlockFooter;
-      'block.job-card': BlockJobCard;
-      'block.latest-applied': BlockLatestApplied;
-      'block.location-card': BlockLocationCard;
-      'block.manage-companies': BlockManageCompanies;
-      'block.manage-lists': BlockManageLists;
-      'block.portfolio': BlockPortfolio;
-      'block.private-header': BlockPrivateHeader;
-      'block.profile': BlockProfile;
-      'block.public-header': BlockPublicHeader;
-      'block.recent-activities': BlockRecentActivities;
-      'block.review-card': BlockReviewCard;
-      'component.experience': ComponentExperience;
-      'component.gird-container': ComponentGirdContainer;
-      'component.icon-box': ComponentIconBox;
-      'component.icon-with-label': ComponentIconWithLabel;
-      'component.image': ComponentImage;
-      'component.link': ComponentLink;
-      'component.menu': ComponentMenu;
-      'component.meta-data': ComponentMetaData;
-      'component.page-title': ComponentPageTitle;
-      'component.search': ComponentSearch;
-      'component.share-job': ComponentShareJob;
-      'component.social-link': ComponentSocialLink;
-      'component.style-section': ComponentStyleSection;
-      'component.text-field': ComponentTextField;
-      'component.titles': ComponentTitles;
-      'config.header-config': ConfigHeaderConfig;
-      'config.header-field': ConfigHeaderField;
-      'config.job-list': ConfigJobList;
-      'config.message': ConfigMessage;
-      'config.recent-jobs-header': ConfigRecentJobsHeader;
-      'config.role': ConfigRole;
-      'config.single-page': ConfigSinglePage;
-      'config.table-head': ConfigTableHead;
-      'forms.candidate-filter': FormsCandidateFilter;
-      'forms.company-filter': FormsCompanyFilter;
-      'forms.file-input': FormsFileInput;
-      'forms.filter': FormsFilter;
-      'forms.form-buttons': FormsFormButtons;
-      'forms.google-map': FormsGoogleMap;
-      'forms.input': FormsInput;
-      'forms.job-filter': FormsJobFilter;
-      'forms.markdown': FormsMarkdown;
-      'forms.seaech-form': FormsSeaechForm;
-      'forms.search-filter': FormsSearchFilter;
-      'forms.select-item': FormsSelectItem;
-      'forms.select': FormsSelect;
-      'header.breadcrumbs': HeaderBreadcrumbs;
-      'header.logo': HeaderLogo;
-      'header.topbar': HeaderTopbar;
-      'layout.columns': LayoutColumns;
-      'shared.empty': SharedEmpty;
-      'shared.meta-social': SharedMetaSocial;
-      'shared.seo': SharedSeo;
-      'shared.share-menu': SharedShareMenu;
-      'shared.social-medias': SharedSocialMedias;
-      'shared.spacing': SharedSpacing;
-      'single-type.company-deatils': SingleTypeCompanyDeatils;
-      'single-type.job-details': SingleTypeJobDetails;
-      'single-type.resume-details': SingleTypeResumeDetails;
-      'table.applied-jobs': TableAppliedJobs;
-      'table.bookmark': TableBookmark;
-      'table.meta': TableMeta;
-      'table.pricing': TablePricing;
-      'widget.applied-lists': WidgetAppliedLists;
-      'widget.bookmark-list': WidgetBookmarkList;
-      'widget.chat': WidgetChat;
-      'widget.closed-list': WidgetClosedList;
-      'widget.contact-form': WidgetContactForm;
-      'widget.count-card': WidgetCountCard;
-      'widget.favorite-lists': WidgetFavoriteLists;
-      'widget.footer-bottom': WidgetFooterBottom;
-      'widget.footer-one': WidgetFooterOne;
-      'widget.footer-search': WidgetFooterSearch;
-      'widget.footer-top': WidgetFooterTop;
-      'widget.footer-two': WidgetFooterTwo;
-      'widget.matched-lists': WidgetMatchedLists;
-      'widget.open-list': WidgetOpenList;
-      'widget.safety-tips': WidgetSafetyTips;
-      'widget.total-list': WidgetTotalList;
+      "banner.banner-one": BannerBannerOne;
+      "block.blog-card": BlockBlogCard;
+      "block.bookmark-list": BlockBookmarkList;
+      "block.category-card": BlockCategoryCard;
+      "block.category-list": BlockCategoryList;
+      "block.contact": BlockContact;
+      "block.footer": BlockFooter;
+      "block.job-card": BlockJobCard;
+      "block.latest-applied": BlockLatestApplied;
+      "block.location-card": BlockLocationCard;
+      "block.manage-companies": BlockManageCompanies;
+      "block.manage-lists": BlockManageLists;
+      "block.portfolio": BlockPortfolio;
+      "block.private-header": BlockPrivateHeader;
+      "block.profile": BlockProfile;
+      "block.public-header": BlockPublicHeader;
+      "block.recent-activities": BlockRecentActivities;
+      "block.review-card": BlockReviewCard;
+      "component.experience": ComponentExperience;
+      "component.gird-container": ComponentGirdContainer;
+      "component.icon-box": ComponentIconBox;
+      "component.icon-with-label": ComponentIconWithLabel;
+      "component.image": ComponentImage;
+      "component.link": ComponentLink;
+      "component.menu": ComponentMenu;
+      "component.meta-data": ComponentMetaData;
+      "component.page-title": ComponentPageTitle;
+      "component.search": ComponentSearch;
+      "component.share-job": ComponentShareJob;
+      "component.social-link": ComponentSocialLink;
+      "component.style-section": ComponentStyleSection;
+      "component.text-field": ComponentTextField;
+      "component.titles": ComponentTitles;
+      "config.header-config": ConfigHeaderConfig;
+      "config.header-field": ConfigHeaderField;
+      "config.job-list": ConfigJobList;
+      "config.message": ConfigMessage;
+      "config.recent-jobs-header": ConfigRecentJobsHeader;
+      "config.role": ConfigRole;
+      "config.single-page": ConfigSinglePage;
+      "config.table-head": ConfigTableHead;
+      "forms.candidate-filter": FormsCandidateFilter;
+      "forms.company-filter": FormsCompanyFilter;
+      "forms.file-input": FormsFileInput;
+      "forms.filter": FormsFilter;
+      "forms.form-buttons": FormsFormButtons;
+      "forms.google-map": FormsGoogleMap;
+      "forms.input": FormsInput;
+      "forms.job-filter": FormsJobFilter;
+      "forms.markdown": FormsMarkdown;
+      "forms.seaech-form": FormsSeaechForm;
+      "forms.search-filter": FormsSearchFilter;
+      "forms.select-item": FormsSelectItem;
+      "forms.select": FormsSelect;
+      "header.breadcrumbs": HeaderBreadcrumbs;
+      "header.logo": HeaderLogo;
+      "header.topbar": HeaderTopbar;
+      "layout.columns": LayoutColumns;
+      "shared.empty": SharedEmpty;
+      "shared.meta-social": SharedMetaSocial;
+      "shared.seo": SharedSeo;
+      "shared.share-menu": SharedShareMenu;
+      "shared.social-medias": SharedSocialMedias;
+      "shared.spacing": SharedSpacing;
+      "single-type.company-deatils": SingleTypeCompanyDeatils;
+      "single-type.job-details": SingleTypeJobDetails;
+      "single-type.resume-details": SingleTypeResumeDetails;
+      "table.applied-jobs": TableAppliedJobs;
+      "table.bookmark": TableBookmark;
+      "table.meta": TableMeta;
+      "table.pricing": TablePricing;
+      "widget.applied-lists": WidgetAppliedLists;
+      "widget.bookmark-list": WidgetBookmarkList;
+      "widget.chat": WidgetChat;
+      "widget.closed-list": WidgetClosedList;
+      "widget.contact-form": WidgetContactForm;
+      "widget.count-card": WidgetCountCard;
+      "widget.favorite-lists": WidgetFavoriteLists;
+      "widget.footer-bottom": WidgetFooterBottom;
+      "widget.footer-one": WidgetFooterOne;
+      "widget.footer-search": WidgetFooterSearch;
+      "widget.footer-top": WidgetFooterTop;
+      "widget.footer-two": WidgetFooterTwo;
+      "widget.matched-lists": WidgetMatchedLists;
+      "widget.open-list": WidgetOpenList;
+      "widget.safety-tips": WidgetSafetyTips;
+      "widget.total-list": WidgetTotalList;
     }
   }
 }