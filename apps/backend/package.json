{
  "name": "backend",
  "version": "0.1.0",
  "private": true,
  "description": "A Strapi application",
  "license": "MIT",
  "author": {
    "name": "A Strapi developer"
  },
  "scripts": {
    "build": "strapi build",
    "dev": "strapi develop",
    "start": "strapi start",
    "strapi": "strapi"
  },
  "dependencies": {
    "@amicaldo/strapi-google-maps": "^1.1.3",
    "@strapi/plugin-color-picker": "^4.15.5",
    "@strapi/plugin-i18n": "4.15.5",
    "@strapi/plugin-seo": "^1.9.8",
    "@strapi/plugin-users-permissions": "4.19.0",
    "@strapi/provider-upload-cloudinary": "4.15.4",
    "@strapi/strapi": "4.15.5",
<<<<<<< HEAD
    "metajob-strapi": "*",
=======
>>>>>>> a0193772
    "pg": "8.11.3",
    "react": "^18.0.0",
    "react-dom": "^18.0.0",
    "react-router-dom": "^5.2.0",
    "strapi-location-field-plugin": "^1.2.2",
    "strapi-plugin-multi-select": "^1.2.3",
    "strapi-plugin-populate-deep": "^3.0.1",
    "strapi-plugin-react-icons": "^0.2.1",
    "styled-components": "^5.2.1"
  },
  "engines": {
    "node": "20"
  },
  "strapi": {
    "uuid": "35d7a084-3088-4d0b-869e-f503693ee8e5"
  }
}<|MERGE_RESOLUTION|>--- conflicted
+++ resolved
@@ -21,10 +21,6 @@
     "@strapi/plugin-users-permissions": "4.19.0",
     "@strapi/provider-upload-cloudinary": "4.15.4",
     "@strapi/strapi": "4.15.5",
-<<<<<<< HEAD
-    "metajob-strapi": "*",
-=======
->>>>>>> a0193772
     "pg": "8.11.3",
     "react": "^18.0.0",
     "react-dom": "^18.0.0",
